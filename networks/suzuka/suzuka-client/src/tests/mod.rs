use crate::load_soak_testing::{execute_test, init_test, ExecutionConfig, Scenario, TestKind};
use crate::{
	coin_client::CoinClient,
	rest_client::{
		aptos_api_types::{TransactionOnChainData, ViewFunction},
		Client, FaucetClient,
	},
	types::{chain_id::ChainId, LocalAccount},
};
use anyhow::Context;
use aptos_sdk::crypto::ed25519::Ed25519PrivateKey;
use aptos_sdk::crypto::ValidCryptoMaterialStringExt;
use aptos_sdk::move_types::identifier::Identifier;
use aptos_sdk::move_types::language_storage::ModuleId;
use aptos_sdk::transaction_builder::TransactionBuilder;
use aptos_sdk::types::account_address::AccountAddress;
use aptos_sdk::types::transaction::authenticator::AuthenticationKey;
use aptos_sdk::types::transaction::EntryFunction;
use aptos_sdk::types::transaction::TransactionPayload;
use aptos_sdk::{crypto::ed25519::Ed25519PublicKey, move_types::language_storage::TypeTag};
use buildtime_helpers::cargo::cargo_workspace;
use commander::run_command;
use once_cell::sync::Lazy;
use serde::{de::DeserializeOwned, Deserialize};
use std::path::PathBuf;
use std::str::FromStr;
use std::time::{SystemTime, UNIX_EPOCH};
use std::{fs, sync::Arc};
use std::{thread, time};
<<<<<<< HEAD
use tokio::time::{sleep, Duration};
=======
>>>>>>> e1403743
use url::Url;

static SUZUKA_CONFIG: Lazy<suzuka_config::Config> = Lazy::new(|| {
	let dot_movement = dot_movement::DotMovement::try_from_env().unwrap();
	let config = dot_movement.try_get_config_from_json::<suzuka_config::Config>().unwrap();
	config
});

// :!:>section_1c
static NODE_URL: Lazy<Url> = Lazy::new(|| {
	let node_connection_address = SUZUKA_CONFIG
		.execution_config
		.maptos_config
		.client
		.maptos_rest_connection_hostname
		.clone();
	let node_connection_port = SUZUKA_CONFIG
		.execution_config
		.maptos_config
		.client
		.maptos_rest_connection_port
		.clone();

	let node_connection_url =
		format!("http://{}:{}", node_connection_address, node_connection_port);

	Url::from_str(node_connection_url.as_str()).unwrap()
});

static FAUCET_URL: Lazy<Url> = Lazy::new(|| {
	let faucet_listen_address = SUZUKA_CONFIG
		.execution_config
		.maptos_config
		.client
		.maptos_faucet_rest_connection_hostname
		.clone();
	let faucet_listen_port = SUZUKA_CONFIG
		.execution_config
		.maptos_config
		.client
		.maptos_faucet_rest_connection_port
		.clone();

	let faucet_listen_url = format!("http://{}:{}", faucet_listen_address, faucet_listen_port);

	Url::from_str(faucet_listen_url.as_str()).unwrap()
});
// <:!:section_1c

#[tokio::test]
async fn test_example_interaction() -> Result<(), anyhow::Error> {
	// :!:>section_1a
	let rest_client = Client::new(NODE_URL.clone());
	let faucet_client = FaucetClient::new(FAUCET_URL.clone(), NODE_URL.clone()); // <:!:section_1a

	// :!:>section_1b
	let coin_client = CoinClient::new(&rest_client); // <:!:section_1b

	// Create two accounts locally, Alice and Bob.
	// :!:>section_2
	let mut alice = LocalAccount::generate(&mut rand::rngs::OsRng);
	let bob = LocalAccount::generate(&mut rand::rngs::OsRng); // <:!:section_2

	// Print account addresses.
	println!("\n=== Addresses ===");
	println!("Alice: {}", alice.address().to_hex_literal());
	println!("Bob: {}", bob.address().to_hex_literal());

	// Create the accounts on chain, but only fund Alice.
	// :!:>section_3
	faucet_client
		.fund(alice.address(), 100_000_000)
		.await
		.context("Failed to fund Alice's account")?;
	faucet_client
		.create_account(bob.address())
		.await
		.context("Failed to fund Bob's account")?; // <:!:section_3

	// Print initial balances.
	println!("\n=== Initial Balances ===");
	println!(
		"Alice: {:?}",
		coin_client
			.get_account_balance(&alice.address())
			.await
			.context("Failed to get Alice's account balance")?
	);
	println!(
		"Bob: {:?}",
		coin_client
			.get_account_balance(&bob.address())
			.await
			.context("Failed to get Bob's account balance")?
	);

	// Have Alice send Bob some coins.
	let txn_hash = coin_client
		.transfer(&mut alice, bob.address(), 1_000, None)
		.await
		.context("Failed to submit transaction to transfer coins")?;
	rest_client
		.wait_for_transaction(&txn_hash)
		.await
		.context("Failed when waiting for the transfer transaction")?;

	// Print intermediate balances.
	println!("\n=== Intermediate Balances ===");
	// :!:>section_4
	println!(
		"Alice: {:?}",
		coin_client
			.get_account_balance(&alice.address())
			.await
			.context("Failed to get Alice's account balance the second time")?
	);
	println!(
		"Bob: {:?}",
		coin_client
			.get_account_balance(&bob.address())
			.await
			.context("Failed to get Bob's account balance the second time")?
	); // <:!:section_4

	// Have Alice send Bob some more coins.
	// :!:>section_5
	let txn_hash = coin_client
		.transfer(&mut alice, bob.address(), 1_000, None)
		.await
		.context("Failed to submit transaction to transfer coins")?; // <:!:section_5
															 // :!:>section_6
	rest_client
		.wait_for_transaction(&txn_hash)
		.await
		.context("Failed when waiting for the transfer transaction")?; // <:!:section_6

	// Print final balances.
	println!("\n=== Final Balances ===");
	println!(
		"Alice: {:?}",
		coin_client
			.get_account_balance(&alice.address())
			.await
			.context("Failed to get Alice's account balance the second time")?
	);
	println!(
		"Bob: {:?}",
		coin_client
			.get_account_balance(&bob.address())
			.await
			.context("Failed to get Bob's account balance the second time")?
	);

	Ok(())
}

#[derive(Debug, Deserialize)]
struct Config {
	profiles: Profiles,
}

#[derive(Debug, Deserialize)]
struct Profiles {
	default: DefaultProfile,
}

#[derive(Debug, Deserialize)]
struct DefaultProfile {
	account: String,
	private_key: String,
}

async fn send_tx(
	client: &Client,
	chain_id: u8,
	account: &LocalAccount,
	module_address: AccountAddress,
	module_name: &str,
	function_name: &str,
	type_args: Vec<TypeTag>,
	args: Vec<Vec<u8>>,
) -> Result<TransactionOnChainData, anyhow::Error> {
	let five_sec = time::Duration::from_millis(5000);
	thread::sleep(five_sec);
	let transaction_builder = TransactionBuilder::new(
		TransactionPayload::EntryFunction(EntryFunction::new(
			ModuleId::new(module_address, Identifier::new(module_name).unwrap()),
			Identifier::new(function_name).unwrap(),
			type_args,
			args,
		)),
		SystemTime::now().duration_since(UNIX_EPOCH)?.as_secs() + 30,
		ChainId::new(chain_id),
	)
	.sender(account.address())
	.sequence_number(account.sequence_number())
	.max_gas_amount(5_000)
	.gas_unit_price(100);

	let signed_transaction = account.sign_with_transaction_builder(transaction_builder);
	let tx_receipt_data = client.submit_and_wait_bcs(&signed_transaction).await?.inner().clone();
	Ok(tx_receipt_data)
}

async fn view<T: DeserializeOwned>(
	client: &Client,
	module_address: AccountAddress,
	module_name: &str,
	function_name: &str,
	type_args: Vec<TypeTag>,
	args: Vec<Vec<u8>>,
) -> Vec<T> {
	println!("view call to {}::{}::{}", module_address, module_name, function_name);

	// BCS
	let bcs_view_request = ViewFunction {
		module: ModuleId::new(module_address, Identifier::new(module_name).unwrap()),
		function: Identifier::new(function_name).unwrap(),
		ty_args: type_args,
		args: args,
	};

	// Balance should be 0 and there should only be one return value
	let bcs_ret_values: Vec<T> =
		client.view_bcs(&bcs_view_request, None).await.unwrap().into_inner();
	return bcs_ret_values;
}

#[test]
fn complex_alice_load() {
	let config = ExecutionConfig::default();
	if let Err(err) = init_test(&config) {
		println!("Complex Alice Test init fail {err}",);
	}

	let result = execute_test(config, Arc::new(create_complex_alice_scenario));
	tracing::info!("Complex Alice Test result: {:?}", result);
}

#[test]
fn complex_alice_soak() {
	let mut config = ExecutionConfig::default();
	config.kind = TestKind::Soak {
		min_scenarios: 1,
		max_scenarios: 1,
		duration: std::time::Duration::from_secs(60),
		number_cycle: 1,
	};
	if let Err(err) = init_test(&config) {
		println!("Complex Alice Test init fail {err}",);
	}

	let result = execute_test(config, Arc::new(create_complex_alice_scenario));
	tracing::info!("Complex Alice Test result: {:?}", result);
}

fn create_complex_alice_scenario(_id: usize) -> Box<dyn Scenario> {
	Box::new(ComplexAliceScenario)
}
struct ComplexAliceScenario;

#[async_trait::async_trait]
impl Scenario for ComplexAliceScenario {
	async fn run(self: Box<Self>) -> Result<(), anyhow::Error> {
		test_complex_alice_internal().await
	}
}

#[tokio::test]
pub async fn test_complex_alice() -> Result<(), anyhow::Error> {
	test_complex_alice_internal().await
}

async fn test_complex_alice_internal() -> Result<(), anyhow::Error> {
	println!("Running test_complex_alice");
	std::env::set_var("NODE_URL", NODE_URL.clone().as_str());
	std::env::set_var("FAUCET_URL", FAUCET_URL.clone().as_str());

	// Get the root path of the cargo workspace
	let root: PathBuf = cargo_workspace()?;
	let additional_path = "networks/suzuka/suzuka-client/src/tests/complex-alice/";
	let combined_path = root.join(additional_path);

	// Convert the combined path to a string
	let test = combined_path.to_string_lossy();
	println!("{}", test);

	// let args = format!("echo -ne '\\n' | aptos init --network custom --rest-url {} --faucet-url {} --assume-yes", node_url, faucet_url);
	let init_output =
		run_command("/bin/bash", &[format!("{}{}", test, "deploy.sh").as_str()]).await?;
	println!("{}", init_output);

	let five_sec = time::Duration::from_millis(5000);
	thread::sleep(five_sec);

	let yaml_content = fs::read_to_string(".aptos/config.yaml")?;

	let config: Config = serde_yaml::from_str(&yaml_content)?;

	// Access the `account` field
	let module_address = AccountAddress::from_hex_literal(
		format!("0x{}", config.profiles.default.account).as_str(),
	)?;
	let private_key_import = &config.profiles.default.private_key;
	let private_key = Ed25519PrivateKey::from_encoded_string(private_key_import)?;

	let public_key = Ed25519PublicKey::from(&private_key);
	let account_address = AuthenticationKey::ed25519(&public_key).account_address();

	let rest_client = Client::new(NODE_URL.clone());

	let account_client = rest_client.get_account(account_address).await?;
	let sequence_number = account_client.inner().sequence_number;
	println!("{}", account_address);
	println!("{}", module_address);

	let faucet_client = FaucetClient::new(FAUCET_URL.clone(), NODE_URL.clone()); // <:!:section_1a
	let chain_id = rest_client.get_index().await?.inner().chain_id;

	// Create two accounts locally, Alice and Bob.
	// :!:>section_2
	let alice = LocalAccount::generate(&mut rand::rngs::OsRng);
	let bob = LocalAccount::generate(&mut rand::rngs::OsRng);
	let deployer = LocalAccount::new(account_address, private_key, sequence_number);

	// Print account addresses.
	println!("\n=== Addresses ===");
	println!("Alice: {}", alice.address().to_hex_literal());
	println!("Bob: {}", bob.address().to_hex_literal());

	// Create the accounts on chain, but only fund Alice.
	// :!:>section_3
	faucet_client
		.fund(alice.address(), 100_000_000)
		.await
		.context("Failed to fund Alice's account")?;
	faucet_client
		.create_account(bob.address())
		.await
		.context("Failed to fund Bob's account")?;

	let empty_type_tag: Vec<TypeTag> = Vec::new();
	match send_tx(
		&rest_client,
		chain_id,
		&alice,
		module_address,
		"resource_roulette",
		"bid",
		empty_type_tag.clone(),
		vec![bcs::to_bytes(&(10 as u8)).unwrap()],
	)
	.await
	{
		Ok(tx1) => println!("Bid with Alice: {:?}", tx1),
		Err(e) => {
			println!("Transaction failed: {:?}", e);
		}
	}

	println!("expected to error");
	match send_tx(
		&rest_client,
		chain_id,
		&bob,
		module_address,
		"resource_roulette",
		"bid",
		empty_type_tag.clone(),
		vec![bcs::to_bytes(&(5 as u8)).unwrap()],
	)
	.await
	{
		Ok(tx2) => println!("Bid with Poor Bob: {:?}", tx2),
		Err(e) => {
			println!("Expected transaction failed: {:?}", e);
		}
	}

	faucet_client
		.fund(bob.address(), 100_000_000)
		.await
		.context("Failed to fund Bob's account")?;

	match send_tx(
		&rest_client,
		chain_id,
		&bob,
		module_address,
		"resource_roulette",
		"bid",
		empty_type_tag.clone(),
		vec![bcs::to_bytes(&(5 as u8)).unwrap()],
	)
	.await
	{
		Ok(tx3) => println!("Bid with Bob: {:?}", tx3),
		Err(e) => {
			println!("Transaction failed: {:?}", e);
		}
	}

	let get_noise = view::<u64>(
		&rest_client,
		module_address,
		"resource_roulette",
		"get_noise",
		empty_type_tag.clone(),
		vec![],
	)
	.await;
	println!("Noise: {:?}", get_noise);
	let total_bids = view::<u64>(
		&rest_client,
		module_address,
		"resource_roulette",
		"total_bids",
		empty_type_tag.clone(),
		vec![],
	)
	.await;
	println!("Total Bids: {:?}", total_bids);

	match send_tx(
		&rest_client,
		chain_id,
		&deployer,
		module_address,
		"resource_roulette",
		"bid",
		empty_type_tag.clone(),
		vec![bcs::to_bytes(&(10 as u8)).unwrap()],
	)
	.await
	{
		Ok(tx4) => println!("Bid with Deployer: {:?}", tx4),
		Err(e) => {
			println!("Transaction failed: {:?}", e);
		}
	}

	println!("expected to error");
	match send_tx(
		&rest_client,
		chain_id,
		&bob,
		module_address,
		"resource_roulette",
		"spin",
		empty_type_tag.clone(),
		vec![],
	)
	.await
	{
		Ok(tx5) => println!("Spin with Bon: {:?}", tx5),
		Err(e) => {
			println!("Expected transaction failed: {:?}", e);
		}
	}

	match send_tx(
		&rest_client,
		chain_id,
		&deployer,
		module_address,
		"resource_roulette",
		"spin",
		empty_type_tag.clone(),
		vec![],
	)
	.await
	{
		Ok(tx6) => println!("Spin with Deployer: {:?}", tx6),
		Err(e) => {
			println!("Transaction failed: {:?}", e);
		}
	}

	Ok(())
}

#[derive(Debug, Deserialize)]
struct Config {
	profiles: Profiles,
}

#[derive(Debug, Deserialize)]
struct Profiles {
	default: DefaultProfile,
}

#[derive(Debug, Deserialize)]
struct DefaultProfile {
	account: String,
	private_key: String,
}

async fn send_tx(
	client: &Client,
	chain_id: u8,
	account: &LocalAccount,
	module_address: AccountAddress,
	module_name: &str,
	function_name: &str,
	type_args: Vec<TypeTag>,
	args: Vec<Vec<u8>>,
) -> Result<TransactionOnChainData, anyhow::Error> {
	let five_sec = time::Duration::from_millis(5000);
	thread::sleep(five_sec);
	let transaction_builder = TransactionBuilder::new(
		TransactionPayload::EntryFunction(EntryFunction::new(
			ModuleId::new(module_address, Identifier::new(module_name).unwrap()),
			Identifier::new(function_name).unwrap(),
			type_args,
			args,
		)),
		SystemTime::now().duration_since(UNIX_EPOCH)?.as_secs() + 30,
		ChainId::new(chain_id),
	)
	.sender(account.address())
	.sequence_number(account.sequence_number())
	.max_gas_amount(5_000)
	.gas_unit_price(100);

	let signed_transaction = account.sign_with_transaction_builder(transaction_builder);
	let tx_receipt_data = client.submit_and_wait_bcs(&signed_transaction).await?.inner().clone();
	Ok(tx_receipt_data)
}

async fn view<T: DeserializeOwned>(
	client: &Client,
	module_address: AccountAddress,
	module_name: &str,
	function_name: &str,
	type_args: Vec<TypeTag>,
	args: Vec<Vec<u8>>,
) -> Vec<T> {
	println!("view call to {}::{}::{}", module_address, module_name, function_name);

	// BCS
	let bcs_view_request = ViewFunction {
		module: ModuleId::new(module_address, Identifier::new(module_name).unwrap()),
		function: Identifier::new(function_name).unwrap(),
		ty_args: type_args,
		args: args,
	};

	// Balance should be 0 and there should only be one return value
	let bcs_ret_values: Vec<T> =
		client.view_bcs(&bcs_view_request, None).await.unwrap().into_inner();
	return bcs_ret_values;
}

#[test]
fn complex_alice_load() {
	let config = ExecutionConfig::default();
	if let Err(err) = init_test(&config) {
		println!("Complex Alice Test init fail {err}",);
	}

	let result = execute_test(config, Arc::new(create_complex_alice_scenario));
	tracing::info!("Complex Alice Test result: {:?}", result);
}

#[test]
fn complex_alice_soak() {
	let mut config = ExecutionConfig::default();
	config.kind = TestKind::Soak {
		min_scenarios: 1,
		max_scenarios: 1,
		duration: std::time::Duration::from_secs(60),
		number_cycle: 1,
	};
	if let Err(err) = init_test(&config) {
		println!("Complex Alice Test init fail {err}",);
	}

	let result = execute_test(config, Arc::new(create_complex_alice_scenario));
	tracing::info!("Complex Alice Test result: {:?}", result);
}

fn create_complex_alice_scenario(_id: usize) -> Box<dyn Scenario> {
	Box::new(ComplexAliceScenario)
}
struct ComplexAliceScenario;

#[async_trait::async_trait]
impl Scenario for ComplexAliceScenario {
	async fn run(self: Box<Self>) -> Result<(), anyhow::Error> {
		test_complex_alice_internal().await
	}
}

#[tokio::test]
pub async fn test_complex_alice() -> Result<(), anyhow::Error> {
	test_complex_alice_internal().await
}

async fn test_complex_alice_internal() -> Result<(), anyhow::Error> {
	println!("Running test_complex_alice");
	std::env::set_var("NODE_URL", NODE_URL.clone().as_str());
	std::env::set_var("FAUCET_URL", FAUCET_URL.clone().as_str());

	// Get the root path of the cargo workspace
	let root: PathBuf = cargo_workspace()?;
	let additional_path = "networks/suzuka/suzuka-client/src/tests/complex-alice/";
	let combined_path = root.join(additional_path);

	// Convert the combined path to a string
	let test = combined_path.to_string_lossy();
	println!("{}", test);

	// let args = format!("echo -ne '\\n' | aptos init --network custom --rest-url {} --faucet-url {} --assume-yes", node_url, faucet_url);
	let init_output =
		run_command("/bin/bash", &[format!("{}{}", test, "deploy.sh").as_str()]).await?;
	println!("{}", init_output);

	let five_sec = time::Duration::from_millis(5000);
	thread::sleep(five_sec);

	let yaml_content = fs::read_to_string(".aptos/config.yaml")?;

	let config: Config = serde_yaml::from_str(&yaml_content)?;

	// Access the `account` field
	let module_address = AccountAddress::from_hex_literal(
		format!("0x{}", config.profiles.default.account).as_str(),
	)?;
	let private_key_import = &config.profiles.default.private_key;
	let private_key = Ed25519PrivateKey::from_encoded_string(private_key_import)?;

	let public_key = Ed25519PublicKey::from(&private_key);
	let account_address = AuthenticationKey::ed25519(&public_key).account_address();

	let rest_client = Client::new(NODE_URL.clone());

	let account_client = rest_client.get_account(account_address).await?;
	let sequence_number = account_client.inner().sequence_number;
	println!("{}", account_address);
	println!("{}", module_address);

	let faucet_client = FaucetClient::new(FAUCET_URL.clone(), NODE_URL.clone()); // <:!:section_1a
	let chain_id = rest_client.get_index().await?.inner().chain_id;

	// Create two accounts locally, Alice and Bob.
	// :!:>section_2
	let alice = LocalAccount::generate(&mut rand::rngs::OsRng);
	let bob = LocalAccount::generate(&mut rand::rngs::OsRng);
	let deployer = LocalAccount::new(account_address, private_key, sequence_number);

	// Print account addresses.
	println!("\n=== Addresses ===");
	println!("Alice: {}", alice.address().to_hex_literal());
	println!("Bob: {}", bob.address().to_hex_literal());

	// Create the accounts on chain, but only fund Alice.
	// :!:>section_3
	faucet_client
		.fund(alice.address(), 100_000_000)
		.await
		.context("Failed to fund Alice's account")?;
	faucet_client
		.create_account(bob.address())
		.await
		.context("Failed to fund Bob's account")?;

	let empty_type_tag: Vec<TypeTag> = Vec::new();
	match send_tx(
		&rest_client,
		chain_id,
		&alice,
		module_address,
		"resource_roulette",
		"bid",
		empty_type_tag.clone(),
		vec![bcs::to_bytes(&(10 as u8)).unwrap()],
	)
	.await
	{
		Ok(tx1) => println!("Bid with Alice: {:?}", tx1),
		Err(e) => {
			println!("Transaction failed: {:?}", e);
		}
	}

	println!("expected to error");
	match send_tx(
		&rest_client,
		chain_id,
		&bob,
		module_address,
		"resource_roulette",
		"bid",
		empty_type_tag.clone(),
		vec![bcs::to_bytes(&(5 as u8)).unwrap()],
	)
	.await
	{
		Ok(tx2) => println!("Bid with Poor Bob: {:?}", tx2),
		Err(e) => {
			println!("Expected transaction failed: {:?}", e);
		}
	}

	faucet_client
		.fund(bob.address(), 100_000_000)
		.await
		.context("Failed to fund Bob's account")?;

	match send_tx(
		&rest_client,
		chain_id,
		&bob,
		module_address,
		"resource_roulette",
		"bid",
		empty_type_tag.clone(),
		vec![bcs::to_bytes(&(5 as u8)).unwrap()],
	)
	.await
	{
		Ok(tx3) => println!("Bid with Bob: {:?}", tx3),
		Err(e) => {
			println!("Transaction failed: {:?}", e);
		}
	}

	let get_noise = view::<u64>(
		&rest_client,
		module_address,
		"resource_roulette",
		"get_noise",
		empty_type_tag.clone(),
		vec![],
	)
	.await;
	println!("Noise: {:?}", get_noise);
	let total_bids = view::<u64>(
		&rest_client,
		module_address,
		"resource_roulette",
		"total_bids",
		empty_type_tag.clone(),
		vec![],
	)
	.await;
	println!("Total Bids: {:?}", total_bids);

	match send_tx(
		&rest_client,
		chain_id,
		&deployer,
		module_address,
		"resource_roulette",
		"bid",
		empty_type_tag.clone(),
		vec![bcs::to_bytes(&(10 as u8)).unwrap()],
	)
	.await
	{
		Ok(tx4) => println!("Bid with Deployer: {:?}", tx4),
		Err(e) => {
			println!("Transaction failed: {:?}", e);
		}
	}

	println!("expected to error");
	match send_tx(
		&rest_client,
		chain_id,
		&bob,
		module_address,
		"resource_roulette",
		"spin",
		empty_type_tag.clone(),
		vec![],
	)
	.await
	{
		Ok(tx5) => println!("Spin with Bon: {:?}", tx5),
		Err(e) => {
			println!("Expected transaction failed: {:?}", e);
		}
	}

	match send_tx(
		&rest_client,
		chain_id,
		&deployer,
		module_address,
		"resource_roulette",
		"spin",
		empty_type_tag.clone(),
		vec![],
	)
	.await
	{
		Ok(tx6) => println!("Spin with Deployer: {:?}", tx6),
		Err(e) => {
			println!("Transaction failed: {:?}", e);
		}
	}

	Ok(())
}<|MERGE_RESOLUTION|>--- conflicted
+++ resolved
@@ -27,10 +27,6 @@
 use std::time::{SystemTime, UNIX_EPOCH};
 use std::{fs, sync::Arc};
 use std::{thread, time};
-<<<<<<< HEAD
-use tokio::time::{sleep, Duration};
-=======
->>>>>>> e1403743
 use url::Url;
 
 static SUZUKA_CONFIG: Lazy<suzuka_config::Config> = Lazy::new(|| {
@@ -510,329 +506,4 @@
 	}
 
 	Ok(())
-}
-
-#[derive(Debug, Deserialize)]
-struct Config {
-	profiles: Profiles,
-}
-
-#[derive(Debug, Deserialize)]
-struct Profiles {
-	default: DefaultProfile,
-}
-
-#[derive(Debug, Deserialize)]
-struct DefaultProfile {
-	account: String,
-	private_key: String,
-}
-
-async fn send_tx(
-	client: &Client,
-	chain_id: u8,
-	account: &LocalAccount,
-	module_address: AccountAddress,
-	module_name: &str,
-	function_name: &str,
-	type_args: Vec<TypeTag>,
-	args: Vec<Vec<u8>>,
-) -> Result<TransactionOnChainData, anyhow::Error> {
-	let five_sec = time::Duration::from_millis(5000);
-	thread::sleep(five_sec);
-	let transaction_builder = TransactionBuilder::new(
-		TransactionPayload::EntryFunction(EntryFunction::new(
-			ModuleId::new(module_address, Identifier::new(module_name).unwrap()),
-			Identifier::new(function_name).unwrap(),
-			type_args,
-			args,
-		)),
-		SystemTime::now().duration_since(UNIX_EPOCH)?.as_secs() + 30,
-		ChainId::new(chain_id),
-	)
-	.sender(account.address())
-	.sequence_number(account.sequence_number())
-	.max_gas_amount(5_000)
-	.gas_unit_price(100);
-
-	let signed_transaction = account.sign_with_transaction_builder(transaction_builder);
-	let tx_receipt_data = client.submit_and_wait_bcs(&signed_transaction).await?.inner().clone();
-	Ok(tx_receipt_data)
-}
-
-async fn view<T: DeserializeOwned>(
-	client: &Client,
-	module_address: AccountAddress,
-	module_name: &str,
-	function_name: &str,
-	type_args: Vec<TypeTag>,
-	args: Vec<Vec<u8>>,
-) -> Vec<T> {
-	println!("view call to {}::{}::{}", module_address, module_name, function_name);
-
-	// BCS
-	let bcs_view_request = ViewFunction {
-		module: ModuleId::new(module_address, Identifier::new(module_name).unwrap()),
-		function: Identifier::new(function_name).unwrap(),
-		ty_args: type_args,
-		args: args,
-	};
-
-	// Balance should be 0 and there should only be one return value
-	let bcs_ret_values: Vec<T> =
-		client.view_bcs(&bcs_view_request, None).await.unwrap().into_inner();
-	return bcs_ret_values;
-}
-
-#[test]
-fn complex_alice_load() {
-	let config = ExecutionConfig::default();
-	if let Err(err) = init_test(&config) {
-		println!("Complex Alice Test init fail {err}",);
-	}
-
-	let result = execute_test(config, Arc::new(create_complex_alice_scenario));
-	tracing::info!("Complex Alice Test result: {:?}", result);
-}
-
-#[test]
-fn complex_alice_soak() {
-	let mut config = ExecutionConfig::default();
-	config.kind = TestKind::Soak {
-		min_scenarios: 1,
-		max_scenarios: 1,
-		duration: std::time::Duration::from_secs(60),
-		number_cycle: 1,
-	};
-	if let Err(err) = init_test(&config) {
-		println!("Complex Alice Test init fail {err}",);
-	}
-
-	let result = execute_test(config, Arc::new(create_complex_alice_scenario));
-	tracing::info!("Complex Alice Test result: {:?}", result);
-}
-
-fn create_complex_alice_scenario(_id: usize) -> Box<dyn Scenario> {
-	Box::new(ComplexAliceScenario)
-}
-struct ComplexAliceScenario;
-
-#[async_trait::async_trait]
-impl Scenario for ComplexAliceScenario {
-	async fn run(self: Box<Self>) -> Result<(), anyhow::Error> {
-		test_complex_alice_internal().await
-	}
-}
-
-#[tokio::test]
-pub async fn test_complex_alice() -> Result<(), anyhow::Error> {
-	test_complex_alice_internal().await
-}
-
-async fn test_complex_alice_internal() -> Result<(), anyhow::Error> {
-	println!("Running test_complex_alice");
-	std::env::set_var("NODE_URL", NODE_URL.clone().as_str());
-	std::env::set_var("FAUCET_URL", FAUCET_URL.clone().as_str());
-
-	// Get the root path of the cargo workspace
-	let root: PathBuf = cargo_workspace()?;
-	let additional_path = "networks/suzuka/suzuka-client/src/tests/complex-alice/";
-	let combined_path = root.join(additional_path);
-
-	// Convert the combined path to a string
-	let test = combined_path.to_string_lossy();
-	println!("{}", test);
-
-	// let args = format!("echo -ne '\\n' | aptos init --network custom --rest-url {} --faucet-url {} --assume-yes", node_url, faucet_url);
-	let init_output =
-		run_command("/bin/bash", &[format!("{}{}", test, "deploy.sh").as_str()]).await?;
-	println!("{}", init_output);
-
-	let five_sec = time::Duration::from_millis(5000);
-	thread::sleep(five_sec);
-
-	let yaml_content = fs::read_to_string(".aptos/config.yaml")?;
-
-	let config: Config = serde_yaml::from_str(&yaml_content)?;
-
-	// Access the `account` field
-	let module_address = AccountAddress::from_hex_literal(
-		format!("0x{}", config.profiles.default.account).as_str(),
-	)?;
-	let private_key_import = &config.profiles.default.private_key;
-	let private_key = Ed25519PrivateKey::from_encoded_string(private_key_import)?;
-
-	let public_key = Ed25519PublicKey::from(&private_key);
-	let account_address = AuthenticationKey::ed25519(&public_key).account_address();
-
-	let rest_client = Client::new(NODE_URL.clone());
-
-	let account_client = rest_client.get_account(account_address).await?;
-	let sequence_number = account_client.inner().sequence_number;
-	println!("{}", account_address);
-	println!("{}", module_address);
-
-	let faucet_client = FaucetClient::new(FAUCET_URL.clone(), NODE_URL.clone()); // <:!:section_1a
-	let chain_id = rest_client.get_index().await?.inner().chain_id;
-
-	// Create two accounts locally, Alice and Bob.
-	// :!:>section_2
-	let alice = LocalAccount::generate(&mut rand::rngs::OsRng);
-	let bob = LocalAccount::generate(&mut rand::rngs::OsRng);
-	let deployer = LocalAccount::new(account_address, private_key, sequence_number);
-
-	// Print account addresses.
-	println!("\n=== Addresses ===");
-	println!("Alice: {}", alice.address().to_hex_literal());
-	println!("Bob: {}", bob.address().to_hex_literal());
-
-	// Create the accounts on chain, but only fund Alice.
-	// :!:>section_3
-	faucet_client
-		.fund(alice.address(), 100_000_000)
-		.await
-		.context("Failed to fund Alice's account")?;
-	faucet_client
-		.create_account(bob.address())
-		.await
-		.context("Failed to fund Bob's account")?;
-
-	let empty_type_tag: Vec<TypeTag> = Vec::new();
-	match send_tx(
-		&rest_client,
-		chain_id,
-		&alice,
-		module_address,
-		"resource_roulette",
-		"bid",
-		empty_type_tag.clone(),
-		vec![bcs::to_bytes(&(10 as u8)).unwrap()],
-	)
-	.await
-	{
-		Ok(tx1) => println!("Bid with Alice: {:?}", tx1),
-		Err(e) => {
-			println!("Transaction failed: {:?}", e);
-		}
-	}
-
-	println!("expected to error");
-	match send_tx(
-		&rest_client,
-		chain_id,
-		&bob,
-		module_address,
-		"resource_roulette",
-		"bid",
-		empty_type_tag.clone(),
-		vec![bcs::to_bytes(&(5 as u8)).unwrap()],
-	)
-	.await
-	{
-		Ok(tx2) => println!("Bid with Poor Bob: {:?}", tx2),
-		Err(e) => {
-			println!("Expected transaction failed: {:?}", e);
-		}
-	}
-
-	faucet_client
-		.fund(bob.address(), 100_000_000)
-		.await
-		.context("Failed to fund Bob's account")?;
-
-	match send_tx(
-		&rest_client,
-		chain_id,
-		&bob,
-		module_address,
-		"resource_roulette",
-		"bid",
-		empty_type_tag.clone(),
-		vec![bcs::to_bytes(&(5 as u8)).unwrap()],
-	)
-	.await
-	{
-		Ok(tx3) => println!("Bid with Bob: {:?}", tx3),
-		Err(e) => {
-			println!("Transaction failed: {:?}", e);
-		}
-	}
-
-	let get_noise = view::<u64>(
-		&rest_client,
-		module_address,
-		"resource_roulette",
-		"get_noise",
-		empty_type_tag.clone(),
-		vec![],
-	)
-	.await;
-	println!("Noise: {:?}", get_noise);
-	let total_bids = view::<u64>(
-		&rest_client,
-		module_address,
-		"resource_roulette",
-		"total_bids",
-		empty_type_tag.clone(),
-		vec![],
-	)
-	.await;
-	println!("Total Bids: {:?}", total_bids);
-
-	match send_tx(
-		&rest_client,
-		chain_id,
-		&deployer,
-		module_address,
-		"resource_roulette",
-		"bid",
-		empty_type_tag.clone(),
-		vec![bcs::to_bytes(&(10 as u8)).unwrap()],
-	)
-	.await
-	{
-		Ok(tx4) => println!("Bid with Deployer: {:?}", tx4),
-		Err(e) => {
-			println!("Transaction failed: {:?}", e);
-		}
-	}
-
-	println!("expected to error");
-	match send_tx(
-		&rest_client,
-		chain_id,
-		&bob,
-		module_address,
-		"resource_roulette",
-		"spin",
-		empty_type_tag.clone(),
-		vec![],
-	)
-	.await
-	{
-		Ok(tx5) => println!("Spin with Bon: {:?}", tx5),
-		Err(e) => {
-			println!("Expected transaction failed: {:?}", e);
-		}
-	}
-
-	match send_tx(
-		&rest_client,
-		chain_id,
-		&deployer,
-		module_address,
-		"resource_roulette",
-		"spin",
-		empty_type_tag.clone(),
-		vec![],
-	)
-	.await
-	{
-		Ok(tx6) => println!("Spin with Deployer: {:?}", tx6),
-		Err(e) => {
-			println!("Transaction failed: {:?}", e);
-		}
-	}
-
-	Ok(())
 }