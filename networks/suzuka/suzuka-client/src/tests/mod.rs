use crate::{
	coin_client::CoinClient,
	rest_client::{
		aptos_api_types::TransactionOnChainData,
		Client,
		FaucetClient,
	},
	types::{chain_id::ChainId, LocalAccount},
};
use anyhow::Context;
use aptos_sdk::{crypto::ed25519::Ed25519PublicKey, move_types::language_storage::TypeTag};
use aptos_sdk::crypto::ValidCryptoMaterialStringExt;
use aptos_sdk::{
	crypto::ed25519::Ed25519PrivateKey,
	// 	rest_client::Account
};
// use aptos_types::account_config::account;
use buildtime_helpers::cargo::cargo_workspace;
use commander::run_command;
use once_cell::sync::Lazy;
use serde::Deserialize;
use std::fs;
use std::path::PathBuf;
use std::str::FromStr;
use std::{thread, time};
use url::Url;
// use aptos_sdk::move_types::ident_str;
use aptos_sdk::move_types::identifier::Identifier;
use aptos_sdk::move_types::language_storage::ModuleId;
// use aptos_sdk::move_types::language_storage::StructTag;
// use aptos_sdk::move_types::language_storage::TypeTag;
use aptos_sdk::transaction_builder::TransactionBuilder;
use aptos_sdk::types::account_address::AccountAddress;
// use aptos_sdk::types::move_utils::MemberId;
use aptos_sdk::types::transaction::authenticator::AuthenticationKey;
use aptos_sdk::types::transaction::EntryFunction;
use aptos_sdk::types::transaction::TransactionPayload;
// use aptos_sdk::transaction_builder::TransactionFactory;
use std::time::{SystemTime, UNIX_EPOCH};

static SUZUKA_CONFIG: Lazy<maptos_execution_util::config::Config> = Lazy::new(|| {
	maptos_execution_util::config::Config::try_from_env()
		.context("Failed to create the config")
		.unwrap()
});

// :!:>section_1c
static NODE_URL: Lazy<Url> = Lazy::new(|| {
	Url::from_str(format!("http://{}", SUZUKA_CONFIG.aptos.opt_listen_url.as_str()).as_str())
		.unwrap()
});

static FAUCET_URL: Lazy<Url> = Lazy::new(|| {
	Url::from_str(format!("http://{}", SUZUKA_CONFIG.aptos.faucet_listen_url.as_str()).as_str())
		.unwrap()
});
// <:!:section_1c

#[tokio::test]
async fn test_example_interaction() -> Result<(), anyhow::Error> {
	// :!:>section_1a
	let rest_client = Client::new(NODE_URL.clone());
	let faucet_client = FaucetClient::new(FAUCET_URL.clone(), NODE_URL.clone()); // <:!:section_1a

	// :!:>section_1b
	let coin_client = CoinClient::new(&rest_client); // <:!:section_1b

	// Create two accounts locally, Alice and Bob.
	// :!:>section_2
	let mut alice = LocalAccount::generate(&mut rand::rngs::OsRng);
	let bob = LocalAccount::generate(&mut rand::rngs::OsRng); // <:!:section_2

	// Print account addresses.
	println!("\n=== Addresses ===");
	println!("Alice: {}", alice.address().to_hex_literal());
	println!("Bob: {}", bob.address().to_hex_literal());

	// Create the accounts on chain, but only fund Alice.
	// :!:>section_3
	faucet_client
		.fund(alice.address(), 100_000_000)
		.await
		.context("Failed to fund Alice's account")?;
	faucet_client
		.create_account(bob.address())
		.await
		.context("Failed to fund Bob's account")?; // <:!:section_3

	// Print initial balances.
	println!("\n=== Initial Balances ===");
	println!(
		"Alice: {:?}",
		coin_client
			.get_account_balance(&alice.address())
			.await
			.context("Failed to get Alice's account balance")?
	);
	println!(
		"Bob: {:?}",
		coin_client
			.get_account_balance(&bob.address())
			.await
			.context("Failed to get Bob's account balance")?
	);

	// Have Alice send Bob some coins.
	let txn_hash = coin_client
		.transfer(&mut alice, bob.address(), 1_000, None)
		.await
		.context("Failed to submit transaction to transfer coins")?;
	rest_client
		.wait_for_transaction(&txn_hash)
		.await
		.context("Failed when waiting for the transfer transaction")?;

	// Print intermediate balances.
	println!("\n=== Intermediate Balances ===");
	// :!:>section_4
	println!(
		"Alice: {:?}",
		coin_client
			.get_account_balance(&alice.address())
			.await
			.context("Failed to get Alice's account balance the second time")?
	);
	println!(
		"Bob: {:?}",
		coin_client
			.get_account_balance(&bob.address())
			.await
			.context("Failed to get Bob's account balance the second time")?
	); // <:!:section_4

	// Have Alice send Bob some more coins.
	// :!:>section_5
	let txn_hash = coin_client
		.transfer(&mut alice, bob.address(), 1_000, None)
		.await
		.context("Failed to submit transaction to transfer coins")?; // <:!:section_5
															 // :!:>section_6
	rest_client
		.wait_for_transaction(&txn_hash)
		.await
		.context("Failed when waiting for the transfer transaction")?; // <:!:section_6

	// Print final balances.
	println!("\n=== Final Balances ===");
	println!(
		"Alice: {:?}",
		coin_client
			.get_account_balance(&alice.address())
			.await
			.context("Failed to get Alice's account balance the second time")?
	);
	println!(
		"Bob: {:?}",
		coin_client
			.get_account_balance(&bob.address())
			.await
			.context("Failed to get Bob's account balance the second time")?
	);

	Ok(())
}

#[derive(Debug, Deserialize)]
struct Config {
	profiles: Profiles,
}

#[derive(Debug, Deserialize)]
struct Profiles {
	default: DefaultProfile,
}

#[derive(Debug, Deserialize)]
struct DefaultProfile {
	account: String,
	private_key: String,
}

async fn send_tx(
	client: Client,
	chain_id: u8,
	account: &LocalAccount,
	module_address: AccountAddress,
	module_name: &str,
	function_name: &str,
	type_args: Vec<TypeTag>,
	args: Vec<Vec<u8>>,
) -> Result<TransactionOnChainData, anyhow::Error> {

	let transaction_builder = TransactionBuilder::new(
		TransactionPayload::EntryFunction(EntryFunction::new(
			ModuleId::new(module_address, Identifier::new(module_name).unwrap()),
			Identifier::new(function_name).unwrap(),
			type_args,
			args,
		)),
		SystemTime::now().duration_since(UNIX_EPOCH)?.as_secs() + 30,
		ChainId::new(chain_id),
	)
	.sender(account.address())
	.sequence_number(account.sequence_number())
	.max_gas_amount(5_000)
	.gas_unit_price(100);

	let signed_transaction = account.sign_with_transaction_builder(transaction_builder);
	let tx_receipt_data =
		client.submit_and_wait_bcs(&signed_transaction).await?.inner().clone();
	return Ok(tx_receipt_data);
}

#[tokio::test]
pub async fn test_complex_alice() -> Result<(), anyhow::Error> {
	println!("Running test_complex_alice");
	std::env::set_var("NODE_URL", NODE_URL.clone().as_str());
	std::env::set_var("FAUCET_URL", FAUCET_URL.clone().as_str());

	// Get the root path of the cargo workspace
	let root: PathBuf = cargo_workspace()?;
	let additional_path = "networks/suzuka/suzuka-client/src/tests/complex-alice/";
	let combined_path = root.join(additional_path);

	// Convert the combined path to a string
	let test = combined_path.to_string_lossy();
	println!("{}", test);

	// let args = format!("echo -ne '\\n' | aptos init --network custom --rest-url {} --faucet-url {} --assume-yes", node_url, faucet_url);
	let init_output =
		run_command("/bin/bash", &[format!("{}{}", test, "deploy.sh").as_str()]).await?;
	println!("{}", init_output);

	let five_sec = time::Duration::from_millis(5000);

	thread::sleep(five_sec);

	let yaml_content = fs::read_to_string(".aptos/config.yaml")?;

	let config: Config = serde_yaml::from_str(&yaml_content)?;

	// Access the `account` field
	let module_address = AccountAddress::from_hex_literal(
		format!("0x{}", config.profiles.default.account).as_str(),
	)?;
	let private_key_import = &config.profiles.default.private_key;
	let private_key = Ed25519PrivateKey::from_encoded_string(private_key_import)?;

	let public_key = Ed25519PublicKey::from(&private_key);
	let account_address = AuthenticationKey::ed25519(&public_key).account_address();

	let rest_client = Client::new(NODE_URL.clone());

	let account_client = rest_client.get_account(account_address).await?;
	let sequence_number = account_client.inner().sequence_number;
	println!("{}", account_address);
	println!("{}", module_address);

	let faucet_client = FaucetClient::new(FAUCET_URL.clone(), NODE_URL.clone()); // <:!:section_1a
	let chain_id = rest_client.get_index().await?.inner().chain_id;

	// Create two accounts locally, Alice and Bob.
	// :!:>section_2
	let alice = LocalAccount::generate(&mut rand::rngs::OsRng);
	let bob = LocalAccount::generate(&mut rand::rngs::OsRng); // <:!:section_2
	let deployer = LocalAccount::new(account_address, private_key, sequence_number);

	// Print account addresses.
	println!("\n=== Addresses ===");
	println!("Alice: {}", alice.address().to_hex_literal());
	println!("Bob: {}", bob.address().to_hex_literal());

	// Create the accounts on chain, but only fund Alice.
	// :!:>section_3
	faucet_client
		.fund(alice.address(), 100_000_000)
		.await
		.context("Failed to fund Alice's account")?;
	faucet_client
		.create_account(bob.address())
		.await
		.context("Failed to fund Bob's account")?; // <:!:section_3
	
	let empty_type_tag: Vec<TypeTag> = Vec::new();
	
	let tx1: TransactionOnChainData = send_tx(
		rest_client.clone(),
		chain_id,
		&alice,
		module_address,
		"resource_roulette",
		"bid",
		empty_type_tag.clone(),
		vec![bcs::to_bytes(&10).unwrap()],
	).await?;
	println!("Bid with Alice: {:?}", tx1);

	let tx2 = send_tx(
		rest_client.clone(),
		chain_id,
		&bob,
		module_address,
		"resource_roulette",
		"bid",
		empty_type_tag.clone(),
		vec![bcs::to_bytes(&20).unwrap()],
	).await?;
	println!("Bid with Bob: {:?}", tx2);

	let tx3 = send_tx(
		rest_client.clone(),
		chain_id,
		&deployer,
		module_address,
		"resource_roulette",
		"bid",
		empty_type_tag.clone(),
		vec![bcs::to_bytes(&30).unwrap()],
	).await?;
	println!("Bid with deployer: {:?}", tx3);

	// let tx4 =  send_tx(
	// 	rest_client.clone(),
	// 	chain_id,
	// 	&bob,
	// 	module_address,
	// 	"resource_roulette",
	// 	"spin",
	// 	empty_type_tag.clone(),
	// 	vec![vec![]],).await?;

	// println!("Spin with malicious Bob: {:?}", tx4);

	let tx5 = send_tx(
		rest_client.clone(),
		chain_id,
		&deployer,
		module_address,
		"resource_roulette",
		"spin",
		empty_type_tag.clone(),
		vec![],).await?;
	
		println!("Spin with authorized Deployer: {:?}", tx5);

<<<<<<< HEAD
=======
	//
	println!("Calling with Alice to {:#?}", module_address);
	let bid: u8 = 10;
	let transaction_builder = TransactionBuilder::new(
		TransactionPayload::EntryFunction(EntryFunction::new(
			ModuleId::new(module_address, Identifier::new("resource_roulette").unwrap()),
			Identifier::new("bid").unwrap(),
			vec![],
			vec![bcs::to_bytes(&bid).unwrap()],
		)),
		SystemTime::now().duration_since(UNIX_EPOCH)?.as_secs() + 30,
		ChainId::new(chain_id),
	)
	.sender(alice.address())
	.sequence_number(alice.sequence_number())
	.max_gas_amount(5_000)
	.gas_unit_price(100);

	let signed_transaction = alice.sign_with_transaction_builder(transaction_builder);
	let tx_receipt_data =
		rest_client.submit_and_wait_bcs(&signed_transaction).await?.inner().clone();
	println!("tx_receipt_data: {:?}", tx_receipt_data);
>>>>>>> 3ec4e0e3

	Ok(())
}<|MERGE_RESOLUTION|>--- conflicted
+++ resolved
@@ -10,11 +10,7 @@
 use anyhow::Context;
 use aptos_sdk::{crypto::ed25519::Ed25519PublicKey, move_types::language_storage::TypeTag};
 use aptos_sdk::crypto::ValidCryptoMaterialStringExt;
-use aptos_sdk::{
-	crypto::ed25519::Ed25519PrivateKey,
-	// 	rest_client::Account
-};
-// use aptos_types::account_config::account;
+use aptos_sdk::crypto::ed25519::Ed25519PrivateKey;
 use buildtime_helpers::cargo::cargo_workspace;
 use commander::run_command;
 use once_cell::sync::Lazy;
@@ -24,18 +20,13 @@
 use std::str::FromStr;
 use std::{thread, time};
 use url::Url;
-// use aptos_sdk::move_types::ident_str;
 use aptos_sdk::move_types::identifier::Identifier;
 use aptos_sdk::move_types::language_storage::ModuleId;
-// use aptos_sdk::move_types::language_storage::StructTag;
-// use aptos_sdk::move_types::language_storage::TypeTag;
 use aptos_sdk::transaction_builder::TransactionBuilder;
 use aptos_sdk::types::account_address::AccountAddress;
-// use aptos_sdk::types::move_utils::MemberId;
 use aptos_sdk::types::transaction::authenticator::AuthenticationKey;
 use aptos_sdk::types::transaction::EntryFunction;
 use aptos_sdk::types::transaction::TransactionPayload;
-// use aptos_sdk::transaction_builder::TransactionFactory;
 use std::time::{SystemTime, UNIX_EPOCH};
 
 static SUZUKA_CONFIG: Lazy<maptos_execution_util::config::Config> = Lazy::new(|| {
@@ -180,7 +171,7 @@
 }
 
 async fn send_tx(
-	client: Client,
+	client: &Client,
 	chain_id: u8,
 	account: &LocalAccount,
 	module_address: AccountAddress,
@@ -189,26 +180,27 @@
 	type_args: Vec<TypeTag>,
 	args: Vec<Vec<u8>>,
 ) -> Result<TransactionOnChainData, anyhow::Error> {
-
-	let transaction_builder = TransactionBuilder::new(
-		TransactionPayload::EntryFunction(EntryFunction::new(
-			ModuleId::new(module_address, Identifier::new(module_name).unwrap()),
-			Identifier::new(function_name).unwrap(),
-			type_args,
-			args,
-		)),
-		SystemTime::now().duration_since(UNIX_EPOCH)?.as_secs() + 30,
-		ChainId::new(chain_id),
-	)
-	.sender(account.address())
-	.sequence_number(account.sequence_number())
-	.max_gas_amount(5_000)
-	.gas_unit_price(100);
-
-	let signed_transaction = account.sign_with_transaction_builder(transaction_builder);
-	let tx_receipt_data =
-		client.submit_and_wait_bcs(&signed_transaction).await?.inner().clone();
-	return Ok(tx_receipt_data);
+    let five_sec = time::Duration::from_millis(5000);
+    thread::sleep(five_sec);
+    let transaction_builder = TransactionBuilder::new(
+        TransactionPayload::EntryFunction(EntryFunction::new(
+            ModuleId::new(module_address, Identifier::new(module_name).unwrap()),
+            Identifier::new(function_name).unwrap(),
+            type_args,
+            args,
+        )),
+        SystemTime::now().duration_since(UNIX_EPOCH)?.as_secs() + 30,
+        ChainId::new(chain_id),
+    )
+    .sender(account.address())
+    .sequence_number(account.sequence_number())
+    .max_gas_amount(5_000)
+    .gas_unit_price(100);
+
+    let signed_transaction = account.sign_with_transaction_builder(transaction_builder);
+    let tx_receipt_data =
+        client.submit_and_wait_bcs(&signed_transaction).await?.inner().clone();
+    Ok(tx_receipt_data)
 }
 
 #[tokio::test]
@@ -232,9 +224,8 @@
 	println!("{}", init_output);
 
 	let five_sec = time::Duration::from_millis(5000);
-
 	thread::sleep(five_sec);
-
+ 
 	let yaml_content = fs::read_to_string(".aptos/config.yaml")?;
 
 	let config: Config = serde_yaml::from_str(&yaml_content)?;
@@ -262,7 +253,7 @@
 	// Create two accounts locally, Alice and Bob.
 	// :!:>section_2
 	let alice = LocalAccount::generate(&mut rand::rngs::OsRng);
-	let bob = LocalAccount::generate(&mut rand::rngs::OsRng); // <:!:section_2
+	let bob = LocalAccount::generate(&mut rand::rngs::OsRng);
 	let deployer = LocalAccount::new(account_address, private_key, sequence_number);
 
 	// Print account addresses.
@@ -279,95 +270,112 @@
 	faucet_client
 		.create_account(bob.address())
 		.await
-		.context("Failed to fund Bob's account")?; // <:!:section_3
+		.context("Failed to fund Bob's account")?;
 	
 	let empty_type_tag: Vec<TypeTag> = Vec::new();
+	match send_tx(
+		&rest_client,
+		chain_id,
+		&alice,
+		module_address,
+		"resource_roulette",
+		"bid",
+		empty_type_tag.clone(),
+		vec![bcs::to_bytes(&(10 as u8)).unwrap()],
+	).await {
+        Ok(tx1) => println!("Bid with Alice: {:?}", tx1),
+        Err(e) => {
+            println!("Transaction failed: {:?}", e);
+        }
+	}
 	
-	let tx1: TransactionOnChainData = send_tx(
-		rest_client.clone(),
-		chain_id,
-		&alice,
+	println!("expected to error");
+	match send_tx(
+		&rest_client,
+		chain_id,
+		&bob,
 		module_address,
 		"resource_roulette",
 		"bid",
 		empty_type_tag.clone(),
-		vec![bcs::to_bytes(&10).unwrap()],
-	).await?;
-	println!("Bid with Alice: {:?}", tx1);
-
-	let tx2 = send_tx(
-		rest_client.clone(),
+		vec![bcs::to_bytes(&(5 as u8)).unwrap()],
+	).await {
+        Ok(tx2) => println!("Bid with Poor Bob: {:?}", tx2),
+        Err(e) => {
+            println!("Expected transaction failed: {:?}", e);
+        }
+	}
+
+	faucet_client
+	.fund(bob.address(), 100_000_000)
+	.await
+	.context("Failed to fund Bob's account")?;
+
+	match send_tx(
+		&rest_client,
 		chain_id,
 		&bob,
 		module_address,
 		"resource_roulette",
 		"bid",
 		empty_type_tag.clone(),
-		vec![bcs::to_bytes(&20).unwrap()],
-	).await?;
-	println!("Bid with Bob: {:?}", tx2);
-
-	let tx3 = send_tx(
-		rest_client.clone(),
+		vec![bcs::to_bytes(&(5 as u8)).unwrap()],
+	).await {
+        Ok(tx3) => println!("Bid with Bob: {:?}", tx3),
+        Err(e) => {
+            println!("Transaction failed: {:?}", e);
+        }
+	}
+
+	match send_tx(
+		&rest_client,
 		chain_id,
 		&deployer,
 		module_address,
 		"resource_roulette",
 		"bid",
 		empty_type_tag.clone(),
-		vec![bcs::to_bytes(&30).unwrap()],
-	).await?;
-	println!("Bid with deployer: {:?}", tx3);
-
-	// let tx4 =  send_tx(
-	// 	rest_client.clone(),
-	// 	chain_id,
-	// 	&bob,
-	// 	module_address,
-	// 	"resource_roulette",
-	// 	"spin",
-	// 	empty_type_tag.clone(),
-	// 	vec![vec![]],).await?;
-
-	// println!("Spin with malicious Bob: {:?}", tx4);
-
-	let tx5 = send_tx(
-		rest_client.clone(),
+		vec![bcs::to_bytes(&(10 as u8)).unwrap()],
+	).await {
+        Ok(tx4) => println!("Bid with Deployer: {:?}", tx4),
+        Err(e) => {
+            println!("Transaction failed: {:?}", e);
+        }
+	}
+
+	
+
+	println!("expected to error");
+	match send_tx(
+		&rest_client,
+		chain_id,
+		&bob,
+		module_address,
+		"resource_roulette",
+		"spin",
+		empty_type_tag.clone(),
+		vec![],
+	).await {
+        Ok(tx5) => println!("Spin with Bon: {:?}", tx5),
+        Err(e) => {
+            println!("Expected transaction failed: {:?}", e);
+        }
+	}
+
+	match send_tx(
+		&rest_client,
 		chain_id,
 		&deployer,
 		module_address,
 		"resource_roulette",
 		"spin",
 		empty_type_tag.clone(),
-		vec![],).await?;
-	
-		println!("Spin with authorized Deployer: {:?}", tx5);
-
-<<<<<<< HEAD
-=======
-	//
-	println!("Calling with Alice to {:#?}", module_address);
-	let bid: u8 = 10;
-	let transaction_builder = TransactionBuilder::new(
-		TransactionPayload::EntryFunction(EntryFunction::new(
-			ModuleId::new(module_address, Identifier::new("resource_roulette").unwrap()),
-			Identifier::new("bid").unwrap(),
-			vec![],
-			vec![bcs::to_bytes(&bid).unwrap()],
-		)),
-		SystemTime::now().duration_since(UNIX_EPOCH)?.as_secs() + 30,
-		ChainId::new(chain_id),
-	)
-	.sender(alice.address())
-	.sequence_number(alice.sequence_number())
-	.max_gas_amount(5_000)
-	.gas_unit_price(100);
-
-	let signed_transaction = alice.sign_with_transaction_builder(transaction_builder);
-	let tx_receipt_data =
-		rest_client.submit_and_wait_bcs(&signed_transaction).await?.inner().clone();
-	println!("tx_receipt_data: {:?}", tx_receipt_data);
->>>>>>> 3ec4e0e3
+		vec![],).await {
+			Ok(tx6) => println!("Spin with Deployer: {:?}", tx6),
+			Err(e) => {
+				println!("Transaction failed: {:?}", e);
+			}
+		}
 
 	Ok(())
 }