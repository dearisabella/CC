--- conflicted
+++ resolved
@@ -21,15 +21,9 @@
 
 	let (stop_tx, mut stop_rx) = watch::channel(());
 	tokio::spawn({
-<<<<<<< HEAD
-		let mut sigterm = signal(SignalKind::terminate()).context("Can't register to SIGTERM.")?;
-		let mut sigint = signal(SignalKind::interrupt()).context("Can't register to SIGKILL.")?;
-		let mut sigquit = signal(SignalKind::quit()).context("Can't register to SIGKILL.")?;
-=======
 		let mut sigterm = signal(SignalKind::terminate()).context("can't register to SIGTERM.")?;
 		let mut sigint = signal(SignalKind::interrupt()).context("can't register to SIGKILL.")?;
 		let mut sigquit = signal(SignalKind::quit()).context("can't register to SIGKILL.")?;
->>>>>>> b70b559f
 		async move {
 			loop {
 				tokio::select! {
@@ -37,11 +31,7 @@
 					_ = sigint.recv() => (),
 					_ = sigquit.recv() => (),
 				};
-<<<<<<< HEAD
-				tracing::info!("Receive Terminate Signal");
-=======
 				tracing::info!("Received terminate Signal");
->>>>>>> b70b559f
 				if let Err(err) = stop_tx.send(()) {
 					tracing::warn!("Can't update stop watch channel because :{err}");
 					return Err::<(), anyhow::Error>(anyhow::anyhow!(err));
