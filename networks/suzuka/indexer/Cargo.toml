--- conflicted
+++ resolved
@@ -24,13 +24,9 @@
 tracing-subscriber = { workspace = true }
 maptos-execution-util = { workspace = true }
 clap = { workspace = true }
-<<<<<<< HEAD
 reqwest = { workspace = true, features = ["json"] }
 serde_json = { workspace = true }
-=======
-reqwest = { workspace = true }
 tempfile = { workspace = true }
->>>>>>> e6085120
 
 [lints]
 workspace = true