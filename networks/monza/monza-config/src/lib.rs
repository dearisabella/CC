use serde::{Deserialize, Serialize};
use std::path::PathBuf;

#[derive(Debug, Clone, PartialEq, Eq, Serialize, Deserialize)]
pub struct Config {

	#[serde(flatten)]
	#[serde(default = "Config::default_execution_config")]
	pub execution_config: maptos_execution_util::config::Config,
}

impl Config {

	/// The default execution config
	pub fn default_execution_config() -> maptos_execution_util::config::Config {
		maptos_execution_util::config::Config::default()
	}
	
	/// Gets the Config from a toml file
	pub fn try_from_toml_file(path : &PathBuf) -> Result<Self, anyhow::Error> {
		let toml_str = std::fs::read_to_string(path)?;
		let config: Config = toml::from_str(toml_str.as_str())?;
		Ok(config)
	}

<<<<<<< HEAD
	/// Tries to write the Config to a toml file
	pub fn try_write_to_toml_file(&self, path : &PathBuf) -> Result<(), anyhow::Error> {
		let toml = toml::to_string(self)?;
		std::fs::write(path, toml)?;
		Ok(())
	}

}

impl Default for Config {
	fn default() -> Self {
		Self {
			execution_config: Config::default_execution_config(),
		}
=======
	pub fn write_bash_export_string(&self) -> Result<String, anyhow::Error> {
		Ok(format!("{}", self.execution_config.write_bash_export_string()?))
>>>>>>> 525ad365
	}
}<|MERGE_RESOLUTION|>--- conflicted
+++ resolved
@@ -3,44 +3,34 @@
 
 #[derive(Debug, Clone, PartialEq, Eq, Serialize, Deserialize)]
 pub struct Config {
-
 	#[serde(flatten)]
 	#[serde(default = "Config::default_execution_config")]
 	pub execution_config: maptos_execution_util::config::Config,
 }
 
 impl Config {
-
 	/// The default execution config
 	pub fn default_execution_config() -> maptos_execution_util::config::Config {
 		maptos_execution_util::config::Config::default()
 	}
-	
+
 	/// Gets the Config from a toml file
-	pub fn try_from_toml_file(path : &PathBuf) -> Result<Self, anyhow::Error> {
+	pub fn try_from_toml_file(path: &PathBuf) -> Result<Self, anyhow::Error> {
 		let toml_str = std::fs::read_to_string(path)?;
 		let config: Config = toml::from_str(toml_str.as_str())?;
 		Ok(config)
 	}
 
-<<<<<<< HEAD
 	/// Tries to write the Config to a toml file
-	pub fn try_write_to_toml_file(&self, path : &PathBuf) -> Result<(), anyhow::Error> {
+	pub fn try_write_to_toml_file(&self, path: &PathBuf) -> Result<(), anyhow::Error> {
 		let toml = toml::to_string(self)?;
 		std::fs::write(path, toml)?;
 		Ok(())
 	}
-
 }
 
 impl Default for Config {
 	fn default() -> Self {
-		Self {
-			execution_config: Config::default_execution_config(),
-		}
-=======
-	pub fn write_bash_export_string(&self) -> Result<String, anyhow::Error> {
-		Ok(format!("{}", self.execution_config.write_bash_export_string()?))
->>>>>>> 525ad365
+		Self { execution_config: Config::default_execution_config() }
 	}
 }