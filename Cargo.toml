[workspace]

members = [
    "protocol-units/execution/monza/*",

    "protocol-units/da/m1/*",

    "protocol-units/sequencing/*",

    "protocol-units/mempool/*",

    "util/*",
    "util/buildtime/buildtime-helpers",
    "util/buildtime/buildtime-macros",

    "networks/monza/*",

    "protocol-units/zkfp/host",
    "protocol-units/zkfp/methods",
    "protocol-units/zkfp/methods/guest",
]

[workspace.package]
version = "0.3.0"
edition = "2021"
license = "MIT OR Apache-2.0"
authors = ["Movement Labs"]
repository = "www.github.com/movementlabs/movement"
homepage = "www.homepage.com"
publish = false
rust-version = "1.75"

[workspace.dependencies]
# internal
## execution/monza
monza-opt-executor = { path = "protocol-units/execution/monza/opt-executor" }
monza-fin-executor = { path = "protocol-units/execution/monza/fin-executor" }
monza-execution-util = { path = "protocol-units/execution/monza/util" }
monza-executor = { path = "protocol-units/execution/monza/executor" }
## types
movement-types = { path = "util/movement-types"}
## buildtime
buildtime = { path = "util/buildtime" }
buildtime-helpers = { path = "util/buildtime/buildtime-helpers" }
buildtime-macros = { path = "util/buildtime/buildtime-macros" }
## da/m1
m1-da-light-node-grpc = { path = "protocol-units/da/m1/light-node-grpc" }
m1-da-light-node-util = { path = "protocol-units/da/m1/util" }
m1-da-light-node-verifier = { path = "protocol-units/da/m1/light-node-verifier" }
m1-da-light-node-client = { path = "protocol-units/da/m1/light-node-client" }
## mempool
mempool-util = { path = "protocol-units/mempool/util" }
move-rocks = { path = "protocol-units/mempool/move-rocks" }
## sequencing
sequencing-util = { path = "protocol-units/sequencing/util" }
memseq = { path = "protocol-units/sequencing/memseq" }
# random
rand = "0.8.4"

anyhow = "1.0"
# To try (experimental) std support, add `features = [ "std" ]` to risc0-zkvm
risc0-zkvm = { version = "0.21",  features = ["std", "getrandom"] }
tracing-subscriber = { version = "0.3", features = ["env-filter"] }

# serialization, deserialization
borsh = { version = "0.10" } # todo: internalize jmt and bump
serde = "1.0"
serde_json = "1.0"


tempfile = "3.2.0"

# runtime
tokio = { version = "1.36.0", features = ["fs", "rt-multi-thread"] }

# storage
rocksdb = { version = "0.21.0", features = [
  "snappy",
  "lz4",
  "zstd",
  "zlib",
  "multi-threaded-cf",
], default-features = false }

# cryptography
jmt = "0.9.0"
trie-db = "0.28.0"
sha2 = "0.10"

# for jmt
digest = "0.10" 
hashbrown = "0.14.3"
itertools = { version = "0.12.1", default-features = false }
mirai-annotations = "1.10.1"
num-derive = "0.4.2"
num-traits = "0.2.14"
parking_lot = { version = "0.12.1" } 
thiserror = { version = "1.0.24" } 
blake3 = { version = "1.4.0", features = ["traits-preview"] } 
hex = { vesion = "0.4.3", features = ["serde"] }
tracing = "0.1"
ics23 = { version = "0.11.0" }


proptest = "1.0"
proptest-derive = "0.4"

# internal
# tentacles = { path = "protocol-units/cryptography/tentacles" }
move-vm-integration-test-helpers = { path = "test-helpers/move-vm-integration-test-helpers" }
move-vm-ext = { path = "types/move-vm-ext" }

auto_impl = "1.2.0"
chrono = "0.4.37"
serde_with = "3.7.0"
derivative = "2.2.0"
derive_more = { version = "0.99.11", default-features = false }
bytes = { version = "1.2.1", default-features = false }
clap = { version = "4.4.10", features = ["derive"] }
log = "0.4.21"
async-trait = "0.1.71"
tokio-stream = "0.1.15"
async-stream = "0.3.0"
fail = "0.5.1"
jsonrpsee = { version = "0.20.1", features = ["jsonrpsee-types"] }
poem = { version = "=1.3.59", features = ["anyhow", "rustls"] }
poem-openapi = { version = "=2.0.11", features = ["swagger-ui", "url"] }
schemars = { version = "0.8.16", features = ["derive"] }
x25519-dalek = "1.0.1"
rand_core = "0.5.1"
zstd-sys = "2.0.9"
async-channel = "2.2.1"
once_cell = "1.8.0"
url = "2.2.2"

risc0-build = "0.20"

# tonic
tonic = "0.11"
tonic-reflection = "0.11"
tonic-web = "0.11"
tonic-build = { version = "0.11", features = ["prost"] }
prost = "0.12"

# marcos
quote = "1.0"
syn = "2.0"

# format
toml = "0.8"

# aptos dependencies
ethereum-types = "0.14.1"
ethers = "=2.0.10"
ethers-core = { version = "=2.0.10", default-features = false }
ethers-contract = "=2.0.10"
ethers-providers = { version = "=2.0.10", default-features = false }
ethers-signers = { version = "=2.0.10", default-features = false }
ethers-middleware = { version = "=2.0.10", default-features = false }

# Aptos dependencies
# We use a forked version so that we can override dependency versions. This is required
# to be avoid depenedency conflicts with other Sovereign Labs crates.
aptos-vm = { git = "https://github.com/movementlabsxyz/aptos-core", branch = "monza" }
aptos-sdk = { git = "https://github.com/movementlabsxyz/aptos-core", branch = "monza" }
aptos-consensus-types = { git = "https://github.com/movementlabsxyz/aptos-core", branch = "monza" }
aptos-crypto = { git = "https://github.com/movementlabsxyz/aptos-core", branch = "monza" }
aptos-db = { git = "https://github.com/movementlabsxyz/aptos-core.git", branch = "monza" }
aptos-api-types = { git = "https://github.com/movementlabsxyz/aptos-core", branch = "monza" }
aptos-types = { git = "https://github.com/movementlabsxyz/aptos-core", branch = "monza" }
aptos-api = { git = "https://github.com/movementlabsxyz/aptos-core", branch = "monza" }
aptos-storage-interface = { git = "https://github.com/movementlabsxyz/aptos-core", branch = "monza" }
aptos-block-executor = { git = "https://github.com/movementlabsxyz/aptos-core.git", branch = "monza" }
aptos-vm-types = { git = "https://github.com/movementlabsxyz/aptos-core", branch = "monza" }
aptos-vm-logging = { git = "https://github.com/movementlabsxyz/aptos-core", branch = "monza" }
aptos-language-e2e-tests = { git = "https://github.com/movementlabsxyz/aptos-core", branch = "monza" }
aptos-framework = { git = "https://github.com/movementlabsxyz/aptos-core", branch = "monza" }
aptos-config = { git = "https://github.com/movementlabsxyz/aptos-core", branch = "monza" }
aptos-vm-genesis = { git = "https://github.com/movementlabsxyz/aptos-core", branch = "monza" }
aptos-executor = { git = "https://github.com/movementlabsxyz/aptos-core", branch = "monza" }
aptos-executor-types = { git = "https://github.com/movementlabsxyz/aptos-core", branch = "monza" }
aptos-executor-test-helpers = { git = "https://github.com/movementlabsxyz/aptos-core", branch = "monza" }
aptos-bitvec = { git = "https://github.com/movementlabsxyz/aptos-core", branch = "monza" }
aptos-mempool = { git = "https://github.com/movementlabsxyz/aptos-core", branch = "monza" }
aptos-state-view = { git = "https://github.com/movementlabsxyz/aptos-core", branch = "monza" }
aptos-temppath = { git = "https://github.com/movementlabsxyz/aptos-core", branch = "monza" }
aptos-faucet-core = { git = "https://github.com/movementlabsxyz/aptos-core", branch = "monza" }
<<<<<<< HEAD
bcs = { git = "https://github.com/aptos-labs/bcs.git", rev = "d31fab9d81748e2594be5cd5cdf845786a30562d" }

move-binary-format = { git = "https://github.com/diem/move" }
move-table-extension = { git = "https://github.com/diem/move" }
move-core-types = { git = "https://github.com/diem/move" }

# https://github.com/paradigmxyz/reth/tree/c0655fed8915490f82d4acf8900a16a10554cbfb
reth-primitives = { git = "https://github.com/paradigmxyz/reth", rev = "c0655fed8915490f82d4acf8900a16a10554cbfb", default-features = false }
reth-interfaces = { git = "https://github.com/paradigmxyz/reth", rev = "c0655fed8915490f82d4acf8900a16a10554cbfb" }
reth-rpc-types = { git = "https://github.com/paradigmxyz/reth", rev = "c0655fed8915490f82d4acf8900a16a10554cbfb" }
reth-rpc-types-compat = { git = "https://github.com/paradigmxyz/reth", rev = "c0655fed8915490f82d4acf8900a16a10554cbfb" }
reth-revm = { git = "https://github.com/paradigmxyz/reth", rev = "c0655fed8915490f82d4acf8900a16a10554cbfb" }

# Matches reth dependency. Using exact revision for matching our tightly coupled usage of both reth and revm crates
revm = { version = "8.0.0", default-features = false, features = ["serde"] }
# Used just to be safe about breaking changes
revm-primitives = { version = "=2.0.0", default-features = false }
secp256k1 = { version = "0.27", default-features = false, features = [
    "global-context",
    "rand-std",
    "recovery",
] }
=======
aptos-cached-packages = { git = "https://github.com/movementlabsxyz/aptos-core", branch = "monza" }
>>>>>>> 7bbcf11e

# celestia dependencies
celestia-rpc = { git = "https://github.com/eigerco/lumina" }
celestia-types = { git = "https://github.com/eigerco/lumina" }

# other
futures = "0.3.17"


# zkfp
methods = { path = "protocol-units/zkfp/methods" }


[workspace.lints.rust]
dead_code = "deny"
unused_imports = "deny"
non_ascii_idents = "deny" # Bad for readability and it can also be a security vulnerability

# In case you need inspiration for new lints to add to the list, this is a good
# reference: <https://github.com/EmbarkStudios/rust-ecosystem/blob/6783ae1573d62f3f5439b8ff9e04bec191ec2eaf/lints.toml>.
[workspace.lints.clippy]
debug_assert_with_mut_call = "deny"
inefficient_to_string = "deny"
map_flatten = "deny"
manual_ok_or = "deny"
doc_link_with_quotes = "deny"
match_same_arms = "deny"
semicolon_if_nothing_returned = "deny"

[profile.release.build-override]
opt-level = 3

[patch.crates-io]
merlin = { git = "https://github.com/aptos-labs/merlin" }
x25519-dalek = { git = "https://github.com/aptos-labs/x25519-dalek", branch = "zeroize_v1" }
sha2 = { git = "https://github.com/risc0/RustCrypto-hashes", tag = "sha2-v0.10.8-risczero.0" }
ed25519-dalek = { git = "https://github.com/risc0/curve25519-dalek", tag = "curve25519-4.1.0-risczero.1" }
zstd-sys = { git = "https://github.com/gyscos/zstd-rs.git", rev = "1779b385b42b08f958b767a37878dfa6a0b4f6a4" }
wait-timeout = { git = "https://github.com/movementlabsxyz/wait-timeout", branch = "risc0" }<|MERGE_RESOLUTION|>--- conflicted
+++ resolved
@@ -185,7 +185,6 @@
 aptos-state-view = { git = "https://github.com/movementlabsxyz/aptos-core", branch = "monza" }
 aptos-temppath = { git = "https://github.com/movementlabsxyz/aptos-core", branch = "monza" }
 aptos-faucet-core = { git = "https://github.com/movementlabsxyz/aptos-core", branch = "monza" }
-<<<<<<< HEAD
 bcs = { git = "https://github.com/aptos-labs/bcs.git", rev = "d31fab9d81748e2594be5cd5cdf845786a30562d" }
 
 move-binary-format = { git = "https://github.com/diem/move" }
@@ -208,9 +207,7 @@
     "rand-std",
     "recovery",
 ] }
-=======
 aptos-cached-packages = { git = "https://github.com/movementlabsxyz/aptos-core", branch = "monza" }
->>>>>>> 7bbcf11e
 
 # celestia dependencies
 celestia-rpc = { git = "https://github.com/eigerco/lumina" }
