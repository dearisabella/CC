[workspace]

resolver = "2"

members = [
    "protocol-units/execution/dof",
    "protocol-units/execution/opt-executor",
    "protocol-units/execution/fin-view",
    "protocol-units/execution/util",
    "protocol-units/da/m1/*",
    "protocol-units/sequencing/memseq/*",
    "protocol-units/mempool/*",
    "protocol-units/settlement/mcr/client",
    "protocol-units/settlement/mcr/config",
    "protocol-units/settlement/mcr/manager",
    "protocol-units/movement-rest",
    "util/*",
    "util/buildtime/buildtime-helpers",
    "util/buildtime/buildtime-macros",
<<<<<<< HEAD
    "networks/monza/monza-client",
    "networks/monza/monza-config",
    "networks/monza/monza-full-node",
    "networks/suzuka/suzuka-client",
    "networks/suzuka/suzuka-config",
    "networks/suzuka/suzuka-full-node",
    "util/commander",
=======
    "networks/monza/*",
    "networks/suzuka/*",
>>>>>>> 4a99d529
]

[workspace.package]
version = "0.3.0"
edition = "2021"
license = "MIT OR Apache-2.0"
authors = ["Movement Labs"]
repository = "www.github.com/movementlabs/movement"
homepage = "www.homepage.com"
publish = false
rust-version = "1.75"

[workspace.dependencies]
# internal
## buildtime
buildtime = { path = "util/buildtime" }
buildtime-helpers = { path = "util/buildtime/buildtime-helpers" }
buildtime-macros = { path = "util/buildtime/buildtime-macros" }
## da/m1
m1-da-light-node-client = { path = "protocol-units/da/m1/light-node-client" }
m1-da-light-node-grpc = { path = "protocol-units/da/m1/light-node-grpc" }
m1-da-light-node-util = { path = "protocol-units/da/m1/util" }
m1-da-light-node-setup = { path = "protocol-units/da/m1/setup" }
m1-da-light-node-verifier = { path = "protocol-units/da/m1/light-node-verifier" }
## execution
maptos-dof-execution = { path = "protocol-units/execution/dof" }
maptos-opt-executor = { path = "protocol-units/execution/opt-executor" }
maptos-fin-view = { path = "protocol-units/execution/fin-view" }
maptos-execution-util = { path = "protocol-units/execution/util" }
## infra
movement-rest = { path = "protocol-units/movement-rest" }
## mempool
mempool-util = { path = "protocol-units/mempool/util" }
move-rocks = { path = "protocol-units/mempool/move-rocks" }
## sequencing
memseq = { path = "protocol-units/sequencing/memseq/sequencer" }
memseq-util = { path = "protocol-units/sequencing/memseq/util" }
sequencing-util = { path = "protocol-units/sequencing/util" }
## settlement
mcr-settlement-client = { path = "protocol-units/settlement/mcr/client" }
mcr-settlement-config = { path = "protocol-units/settlement/mcr/config" }
mcr-settlement-manager = { path = "protocol-units/settlement/mcr/manager" }
## types
movement-types = { path = "util/movement-types" }
<<<<<<< HEAD
## util
commander = { path = "util/commander" }
=======
## dot movement
dot-movement = { path = "util/dot-movement" }
commander = { path = "util/commander" }
# networks
suzuka-config = { path = "networks/suzuka/suzuka-config" }
monza-config = { path = "networks/monza/monza-config" }
>>>>>>> 4a99d529

# Serialization and Deserialization
borsh = { version = "0.10" } # todo: internalize jmt and bump
serde = "1.0"
serde_json = "1.0"
<<<<<<< HEAD
serde_yaml = "0.9.34"
=======
serde_derive = "1.0"
>>>>>>> 4a99d529


# External Dependencies

## Aptos dependencies
### We use a forked version so that we can override dependency versions. This is required
### to be avoid dependency conflicts with other Sovereign Labs crates.
<<<<<<< HEAD
aptos-api = { git = "https://github.com/movementlabsxyz/aptos-core", rev = "20b44f6231514da8db6fad46a5e30c950464754c" }
aptos-api-types = { git = "https://github.com/movementlabsxyz/aptos-core", rev = "20b44f6231514da8db6fad46a5e30c950464754c" }
aptos-bitvec = { git = "https://github.com/movementlabsxyz/aptos-core", rev = "20b44f6231514da8db6fad46a5e30c950464754c" }
aptos-block-executor = { git = "https://github.com/movementlabsxyz/aptos-core.git", rev = "20b44f6231514da8db6fad46a5e30c950464754c" }
aptos-cached-packages = { git = "https://github.com/movementlabsxyz/aptos-core", rev = "20b44f6231514da8db6fad46a5e30c950464754c" }
aptos-config = { git = "https://github.com/movementlabsxyz/aptos-core", rev = "20b44f6231514da8db6fad46a5e30c950464754c" }
aptos-consensus-types = { git = "https://github.com/movementlabsxyz/aptos-core", rev = "20b44f6231514da8db6fad46a5e30c950464754c" }
aptos-crypto = { git = "https://github.com/movementlabsxyz/aptos-core", rev = "20b44f6231514da8db6fad46a5e30c950464754c", features = [
    "cloneable-private-keys",
] }
aptos-db = { git = "https://github.com/movementlabsxyz/aptos-core.git", rev = "20b44f6231514da8db6fad46a5e30c950464754c" }
aptos-executor = { git = "https://github.com/movementlabsxyz/aptos-core", rev = "20b44f6231514da8db6fad46a5e30c950464754c" }
aptos-executor-test-helpers = { git = "https://github.com/movementlabsxyz/aptos-core", rev = "20b44f6231514da8db6fad46a5e30c950464754c" }
aptos-executor-types = { git = "https://github.com/movementlabsxyz/aptos-core", rev = "20b44f6231514da8db6fad46a5e30c950464754c" }
aptos-faucet-core = { git = "https://github.com/movementlabsxyz/aptos-core", rev = "20b44f6231514da8db6fad46a5e30c950464754c" }
aptos-framework = { git = "https://github.com/movementlabsxyz/aptos-core", rev = "20b44f6231514da8db6fad46a5e30c950464754c" }
aptos-language-e2e-tests = { git = "https://github.com/movementlabsxyz/aptos-core", rev = "20b44f6231514da8db6fad46a5e30c950464754c" }
aptos-mempool = { git = "https://github.com/movementlabsxyz/aptos-core", rev = "20b44f6231514da8db6fad46a5e30c950464754c" }
aptos-proptest-helpers = { git = "https://github.com/movementlabsxyz/aptos-core", rev = "20b44f6231514da8db6fad46a5e30c950464754c" }
aptos-sdk = { git = "https://github.com/movementlabsxyz/aptos-core", rev = "20b44f6231514da8db6fad46a5e30c950464754c" }
aptos-state-view = { git = "https://github.com/movementlabsxyz/aptos-core", rev = "20b44f6231514da8db6fad46a5e30c950464754c" }
aptos-storage-interface = { git = "https://github.com/movementlabsxyz/aptos-core", rev = "20b44f6231514da8db6fad46a5e30c950464754c" }
aptos-temppath = { git = "https://github.com/movementlabsxyz/aptos-core", rev = "20b44f6231514da8db6fad46a5e30c950464754c" }
aptos-types = { git = "https://github.com/movementlabsxyz/aptos-core", rev = "20b44f6231514da8db6fad46a5e30c950464754c" }
aptos-vm = { git = "https://github.com/movementlabsxyz/aptos-core", rev = "20b44f6231514da8db6fad46a5e30c950464754c" }
aptos-vm-genesis = { git = "https://github.com/movementlabsxyz/aptos-core", rev = "20b44f6231514da8db6fad46a5e30c950464754c" }
aptos-vm-logging = { git = "https://github.com/movementlabsxyz/aptos-core", rev = "20b44f6231514da8db6fad46a5e30c950464754c" }
aptos-logger = { git = "https://github.com/movementlabsxyz/aptos-core", rev = "20b44f6231514da8db6fad46a5e30c950464754c" }
aptos-vm-types = { git = "https://github.com/movementlabsxyz/aptos-core", rev = "20b44f6231514da8db6fad46a5e30c950464754c" }
=======
aptos-api = { git = "https://github.com/movementlabsxyz/aptos-core", rev = "27c5f780ec881d93dda2879e303323399e958d80" }
aptos-api-types = { git = "https://github.com/movementlabsxyz/aptos-core", rev = "27c5f780ec881d93dda2879e303323399e958d80" }
aptos-bitvec = { git = "https://github.com/movementlabsxyz/aptos-core", rev = "27c5f780ec881d93dda2879e303323399e958d80" }
aptos-block-executor = { git = "https://github.com/movementlabsxyz/aptos-core.git", rev = "27c5f780ec881d93dda2879e303323399e958d80" }
aptos-cached-packages = { git = "https://github.com/movementlabsxyz/aptos-core", rev = "27c5f780ec881d93dda2879e303323399e958d80" }
aptos-config = { git = "https://github.com/movementlabsxyz/aptos-core", rev = "27c5f780ec881d93dda2879e303323399e958d80" }
aptos-consensus-types = { git = "https://github.com/movementlabsxyz/aptos-core", rev = "27c5f780ec881d93dda2879e303323399e958d80" }
aptos-crypto = { git = "https://github.com/movementlabsxyz/aptos-core", rev = "27c5f780ec881d93dda2879e303323399e958d80", features = [
    "cloneable-private-keys",
] }
aptos-db = { git = "https://github.com/movementlabsxyz/aptos-core.git", rev = "27c5f780ec881d93dda2879e303323399e958d80" }
aptos-executor = { git = "https://github.com/movementlabsxyz/aptos-core", rev = "27c5f780ec881d93dda2879e303323399e958d80" }
aptos-executor-test-helpers = { git = "https://github.com/movementlabsxyz/aptos-core", rev = "27c5f780ec881d93dda2879e303323399e958d80" }
aptos-executor-types = { git = "https://github.com/movementlabsxyz/aptos-core", rev = "27c5f780ec881d93dda2879e303323399e958d80" }
aptos-faucet-core = { git = "https://github.com/movementlabsxyz/aptos-core", rev = "27c5f780ec881d93dda2879e303323399e958d80" }
aptos-framework = { git = "https://github.com/movementlabsxyz/aptos-core", rev = "27c5f780ec881d93dda2879e303323399e958d80" }
aptos-language-e2e-tests = { git = "https://github.com/movementlabsxyz/aptos-core", rev = "27c5f780ec881d93dda2879e303323399e958d80" }
aptos-mempool = { git = "https://github.com/movementlabsxyz/aptos-core", rev = "27c5f780ec881d93dda2879e303323399e958d80" }
aptos-proptest-helpers = { git = "https://github.com/movementlabsxyz/aptos-core", rev = "27c5f780ec881d93dda2879e303323399e958d80" }
aptos-sdk = { git = "https://github.com/movementlabsxyz/aptos-core", rev = "27c5f780ec881d93dda2879e303323399e958d80" }
aptos-state-view = { git = "https://github.com/movementlabsxyz/aptos-core", rev = "27c5f780ec881d93dda2879e303323399e958d80" }
aptos-storage-interface = { git = "https://github.com/movementlabsxyz/aptos-core", rev = "27c5f780ec881d93dda2879e303323399e958d80" }
aptos-temppath = { git = "https://github.com/movementlabsxyz/aptos-core", rev = "27c5f780ec881d93dda2879e303323399e958d80" }
aptos-types = { git = "https://github.com/movementlabsxyz/aptos-core", rev = "27c5f780ec881d93dda2879e303323399e958d80" }
aptos-vm = { git = "https://github.com/movementlabsxyz/aptos-core", rev = "27c5f780ec881d93dda2879e303323399e958d80" }
aptos-vm-genesis = { git = "https://github.com/movementlabsxyz/aptos-core", rev = "27c5f780ec881d93dda2879e303323399e958d80" }
aptos-vm-logging = { git = "https://github.com/movementlabsxyz/aptos-core", rev = "27c5f780ec881d93dda2879e303323399e958d80" }
aptos-vm-types = { git = "https://github.com/movementlabsxyz/aptos-core", rev = "27c5f780ec881d93dda2879e303323399e958d80" }
aptos-logger = { git = "https://github.com/movementlabsxyz/aptos-core", rev = "27c5f780ec881d93dda2879e303323399e958d80" }
>>>>>>> 4a99d529
bcs = { git = "https://github.com/aptos-labs/bcs.git", rev = "d31fab9d81748e2594be5cd5cdf845786a30562d" }
ethereum-types = "0.14.1"
ethers = "=2.0.10"
ethers-core = { version = "=2.0.10", default-features = false }
ethers-contract = "=2.0.10"
ethers-providers = { version = "=2.0.10", default-features = false }
ethers-signers = { version = "=2.0.10", default-features = false }
ethers-middleware = { version = "=2.0.10", default-features = false }
move-binary-format = { git = "https://github.com/diem/move" }
move-table-extension = { git = "https://github.com/diem/move" }
move-core-types = { git = "https://github.com/diem/move" }
### https://github.com/paradigmxyz/reth/tree/c0655fed8915490f82d4acf8900a16a10554cbfb
reth-interfaces = { git = "https://github.com/paradigmxyz/reth", rev = "c0655fed8915490f82d4acf8900a16a10554cbfb" }
reth-primitives = { git = "https://github.com/paradigmxyz/reth", rev = "c0655fed8915490f82d4acf8900a16a10554cbfb", default-features = false }
reth-revm = { git = "https://github.com/paradigmxyz/reth", rev = "c0655fed8915490f82d4acf8900a16a10554cbfb" }
reth-rpc-types = { git = "https://github.com/paradigmxyz/reth", rev = "c0655fed8915490f82d4acf8900a16a10554cbfb" }
reth-rpc-types-compat = { git = "https://github.com/paradigmxyz/reth", rev = "c0655fed8915490f82d4acf8900a16a10554cbfb" }
### Matches reth dependency. Using exact revision for matching our tightly coupled usage of both reth and revm crates
revm = { version = "8.0.0", default-features = false, features = ["serde"] }
### Used just to be safe about breaking changes
revm-primitives = { version = "=2.0.0", default-features = false }
secp256k1 = { version = "0.27", default-features = false, features = [
    "global-context",
    "rand-std",
    "recovery",
] }

## Celestia Dependencies
celestia-rpc = { git = "https://github.com/eigerco/lumina" }
celestia-types = { git = "https://github.com/eigerco/lumina" }

## Alloy Dependencies
alloy = { git = "https://github.com/alloy-rs/alloy.git", package = "alloy", rev = "607359a8d7ba7543d702da5d406b7bc78eff3d9f", features = [
    "pubsub",
    "signers",
    "signer-wallet",
    "signer-yubihsm",
] }
alloy-contract = { git = "https://github.com/alloy-rs/alloy.git", rev = "607359a8d7ba7543d702da5d406b7bc78eff3d9f" }
alloy-network = { git = "https://github.com/alloy-rs/alloy.git", rev = "607359a8d7ba7543d702da5d406b7bc78eff3d9f" }
alloy-primitives = { version = "0.7.2", default-features = false }
alloy-provider = { git = "https://github.com/alloy-rs/alloy.git", rev = "607359a8d7ba7543d702da5d406b7bc78eff3d9f", features = [
    "ws",
] }
alloy-rpc-types = { git = "https://github.com/alloy-rs/alloy.git", rev = "607359a8d7ba7543d702da5d406b7bc78eff3d9f" }
alloy-sol-types = { version = "0.7.2", features = ["json"] }
alloy-signer-wallet = { git = "https://github.com/alloy-rs/alloy.git", rev = "607359a8d7ba7543d702da5d406b7bc78eff3d9f" }
alloy-transport = { git = "https://github.com/alloy-rs/alloy.git", rev = "607359a8d7ba7543d702da5d406b7bc78eff3d9f" }
alloy-transport-ws = { git = "https://github.com/alloy-rs/alloy.git", rev = "607359a8d7ba7543d702da5d406b7bc78eff3d9f" }

anyhow = "1.0"
async-channel = "2.2.1"
async-stream = "0.3.0"
async-trait = "0.1.71"
async-recursion = "1.1.1"
auto_impl = "1.2.0"
blake3 = { version = "1.4.0", features = ["traits-preview"] }
bytes = { version = "1.2.1", default-features = false }
chrono = "0.4.37"
clap = { version = "4.4.10", features = ["derive"] }
derivative = "2.2.0"
derive_more = { version = "0.99.11", default-features = false }
digest = "0.10"
dirs = "3.0.2"
fail = "0.5.1"
futures = "0.3.17"
hashbrown = "0.14.3"
hex = { version = "0.4.3", default-features = false, features = [
    "alloc",
    "serde",
] }
ics23 = { version = "0.11.0" }
itertools = { version = "0.12.1", default-features = false }
jmt = "0.9.0"
jsonrpsee = { version = "0.20.1", features = ["jsonrpsee-types"] }
log = "0.4.21"
mirai-annotations = "1.10.1"
move-vm-integration-test-helpers = { path = "test-helpers/move-vm-integration-test-helpers" }
move-vm-ext = { path = "types/move-vm-ext" }
num-derive = "0.4.2"
num-traits = "0.2.14"
once_cell = "1.8.0"
parking_lot = { version = "0.12.1" }
poem = { version = "=1.3.59", features = ["anyhow", "rustls"] }
poem-openapi = { version = "=2.0.11", features = ["swagger-ui", "url"] }
prost = "0.12"
proptest = { version = "1.3.1", default-features = false, features = ["alloc"] }
proptest-derive = "0.4"
quote = "1.0"
rand = "0.7.3"
rand_core = "0.5.1"
<<<<<<< HEAD
rayon = "1.10.0"
=======
reqwest = "0.12.4"
>>>>>>> 4a99d529
risc0-build = "0.20"
risc0-zkvm = { version = "0.21", features = ["std", "getrandom"] }
rocksdb = { version = "0.21.0", features = [
    "snappy",
    "lz4",
    "zstd",
    "zlib",
    "multi-threaded-cf",
], default-features = false }
schemars = { version = "0.8.16", features = ["derive"] }
serde_with = "3.7.0"
sha2 = "0.10.8"
syn = "2.0"
tempfile = "3.5"
thiserror = "1.0.50"
tokio = { version = "1.35.1", features = ["full"] }
tokio-stream = "0.1.15"
toml = "0.8"
tonic = "0.11"
tonic-build = { version = "0.11", features = ["prost"] }
tonic-reflection = "0.11"
tonic-web = "0.11"
### To try (experimental) std support, add `features = [ "std" ]` to risc0-zkvm
tracing = "0.1.40"
tracing-subscriber = { version = "0.3", features = ["env-filter"] }
tracing-test = "0.2.5"
trie-db = "0.28.0"
url = "2.2.2"
x25519-dalek = "1.0.1"
zstd-sys = "2.0.9"


[workspace.lints.rust]
dead_code = "deny"
unused_imports = "deny"
non_ascii_idents = "deny" # Bad for readability and it can also be a security vulnerability

### In case you need inspiration for new lints to add to the list, this is a good
### reference: <https://github.com/EmbarkStudios/rust-ecosystem/blob/6783ae1573d62f3f5439b8ff9e04bec191ec2eaf/lints.toml>.
[workspace.lints.clippy]
debug_assert_with_mut_call = "deny"
inefficient_to_string = "deny"
map_flatten = "deny"
manual_ok_or = "deny"
doc_link_with_quotes = "deny"
match_same_arms = "deny"
semicolon_if_nothing_returned = "deny"

[profile.release.build-override]
opt-level = 3

[patch.crates-io]
merlin = { git = "https://github.com/aptos-labs/merlin" }
x25519-dalek = { git = "https://github.com/aptos-labs/x25519-dalek", branch = "zeroize_v1" }
sha2 = { git = "https://github.com/risc0/RustCrypto-hashes", tag = "sha2-v0.10.8-risczero.0" }
ed25519-dalek = { git = "https://github.com/risc0/curve25519-dalek", tag = "curve25519-4.1.0-risczero.1" }
zstd-sys = { git = "https://github.com/gyscos/zstd-rs.git", rev = "1779b385b42b08f958b767a37878dfa6a0b4f6a4" }<|MERGE_RESOLUTION|>--- conflicted
+++ resolved
@@ -17,18 +17,9 @@
     "util/*",
     "util/buildtime/buildtime-helpers",
     "util/buildtime/buildtime-macros",
-<<<<<<< HEAD
-    "networks/monza/monza-client",
-    "networks/monza/monza-config",
-    "networks/monza/monza-full-node",
-    "networks/suzuka/suzuka-client",
-    "networks/suzuka/suzuka-config",
-    "networks/suzuka/suzuka-full-node",
-    "util/commander",
-=======
     "networks/monza/*",
     "networks/suzuka/*",
->>>>>>> 4a99d529
+    "util/commander",
 ]
 
 [workspace.package]
@@ -73,27 +64,19 @@
 mcr-settlement-manager = { path = "protocol-units/settlement/mcr/manager" }
 ## types
 movement-types = { path = "util/movement-types" }
-<<<<<<< HEAD
-## util
-commander = { path = "util/commander" }
-=======
 ## dot movement
 dot-movement = { path = "util/dot-movement" }
 commander = { path = "util/commander" }
 # networks
 suzuka-config = { path = "networks/suzuka/suzuka-config" }
 monza-config = { path = "networks/monza/monza-config" }
->>>>>>> 4a99d529
 
 # Serialization and Deserialization
 borsh = { version = "0.10" } # todo: internalize jmt and bump
 serde = "1.0"
 serde_json = "1.0"
-<<<<<<< HEAD
 serde_yaml = "0.9.34"
-=======
 serde_derive = "1.0"
->>>>>>> 4a99d529
 
 
 # External Dependencies
@@ -101,37 +84,6 @@
 ## Aptos dependencies
 ### We use a forked version so that we can override dependency versions. This is required
 ### to be avoid dependency conflicts with other Sovereign Labs crates.
-<<<<<<< HEAD
-aptos-api = { git = "https://github.com/movementlabsxyz/aptos-core", rev = "20b44f6231514da8db6fad46a5e30c950464754c" }
-aptos-api-types = { git = "https://github.com/movementlabsxyz/aptos-core", rev = "20b44f6231514da8db6fad46a5e30c950464754c" }
-aptos-bitvec = { git = "https://github.com/movementlabsxyz/aptos-core", rev = "20b44f6231514da8db6fad46a5e30c950464754c" }
-aptos-block-executor = { git = "https://github.com/movementlabsxyz/aptos-core.git", rev = "20b44f6231514da8db6fad46a5e30c950464754c" }
-aptos-cached-packages = { git = "https://github.com/movementlabsxyz/aptos-core", rev = "20b44f6231514da8db6fad46a5e30c950464754c" }
-aptos-config = { git = "https://github.com/movementlabsxyz/aptos-core", rev = "20b44f6231514da8db6fad46a5e30c950464754c" }
-aptos-consensus-types = { git = "https://github.com/movementlabsxyz/aptos-core", rev = "20b44f6231514da8db6fad46a5e30c950464754c" }
-aptos-crypto = { git = "https://github.com/movementlabsxyz/aptos-core", rev = "20b44f6231514da8db6fad46a5e30c950464754c", features = [
-    "cloneable-private-keys",
-] }
-aptos-db = { git = "https://github.com/movementlabsxyz/aptos-core.git", rev = "20b44f6231514da8db6fad46a5e30c950464754c" }
-aptos-executor = { git = "https://github.com/movementlabsxyz/aptos-core", rev = "20b44f6231514da8db6fad46a5e30c950464754c" }
-aptos-executor-test-helpers = { git = "https://github.com/movementlabsxyz/aptos-core", rev = "20b44f6231514da8db6fad46a5e30c950464754c" }
-aptos-executor-types = { git = "https://github.com/movementlabsxyz/aptos-core", rev = "20b44f6231514da8db6fad46a5e30c950464754c" }
-aptos-faucet-core = { git = "https://github.com/movementlabsxyz/aptos-core", rev = "20b44f6231514da8db6fad46a5e30c950464754c" }
-aptos-framework = { git = "https://github.com/movementlabsxyz/aptos-core", rev = "20b44f6231514da8db6fad46a5e30c950464754c" }
-aptos-language-e2e-tests = { git = "https://github.com/movementlabsxyz/aptos-core", rev = "20b44f6231514da8db6fad46a5e30c950464754c" }
-aptos-mempool = { git = "https://github.com/movementlabsxyz/aptos-core", rev = "20b44f6231514da8db6fad46a5e30c950464754c" }
-aptos-proptest-helpers = { git = "https://github.com/movementlabsxyz/aptos-core", rev = "20b44f6231514da8db6fad46a5e30c950464754c" }
-aptos-sdk = { git = "https://github.com/movementlabsxyz/aptos-core", rev = "20b44f6231514da8db6fad46a5e30c950464754c" }
-aptos-state-view = { git = "https://github.com/movementlabsxyz/aptos-core", rev = "20b44f6231514da8db6fad46a5e30c950464754c" }
-aptos-storage-interface = { git = "https://github.com/movementlabsxyz/aptos-core", rev = "20b44f6231514da8db6fad46a5e30c950464754c" }
-aptos-temppath = { git = "https://github.com/movementlabsxyz/aptos-core", rev = "20b44f6231514da8db6fad46a5e30c950464754c" }
-aptos-types = { git = "https://github.com/movementlabsxyz/aptos-core", rev = "20b44f6231514da8db6fad46a5e30c950464754c" }
-aptos-vm = { git = "https://github.com/movementlabsxyz/aptos-core", rev = "20b44f6231514da8db6fad46a5e30c950464754c" }
-aptos-vm-genesis = { git = "https://github.com/movementlabsxyz/aptos-core", rev = "20b44f6231514da8db6fad46a5e30c950464754c" }
-aptos-vm-logging = { git = "https://github.com/movementlabsxyz/aptos-core", rev = "20b44f6231514da8db6fad46a5e30c950464754c" }
-aptos-logger = { git = "https://github.com/movementlabsxyz/aptos-core", rev = "20b44f6231514da8db6fad46a5e30c950464754c" }
-aptos-vm-types = { git = "https://github.com/movementlabsxyz/aptos-core", rev = "20b44f6231514da8db6fad46a5e30c950464754c" }
-=======
 aptos-api = { git = "https://github.com/movementlabsxyz/aptos-core", rev = "27c5f780ec881d93dda2879e303323399e958d80" }
 aptos-api-types = { git = "https://github.com/movementlabsxyz/aptos-core", rev = "27c5f780ec881d93dda2879e303323399e958d80" }
 aptos-bitvec = { git = "https://github.com/movementlabsxyz/aptos-core", rev = "27c5f780ec881d93dda2879e303323399e958d80" }
@@ -161,7 +113,6 @@
 aptos-vm-logging = { git = "https://github.com/movementlabsxyz/aptos-core", rev = "27c5f780ec881d93dda2879e303323399e958d80" }
 aptos-vm-types = { git = "https://github.com/movementlabsxyz/aptos-core", rev = "27c5f780ec881d93dda2879e303323399e958d80" }
 aptos-logger = { git = "https://github.com/movementlabsxyz/aptos-core", rev = "27c5f780ec881d93dda2879e303323399e958d80" }
->>>>>>> 4a99d529
 bcs = { git = "https://github.com/aptos-labs/bcs.git", rev = "d31fab9d81748e2594be5cd5cdf845786a30562d" }
 ethereum-types = "0.14.1"
 ethers = "=2.0.10"
@@ -253,11 +204,8 @@
 quote = "1.0"
 rand = "0.7.3"
 rand_core = "0.5.1"
-<<<<<<< HEAD
 rayon = "1.10.0"
-=======
 reqwest = "0.12.4"
->>>>>>> 4a99d529
 risc0-build = "0.20"
 risc0-zkvm = { version = "0.21", features = ["std", "getrandom"] }
 rocksdb = { version = "0.21.0", features = [
