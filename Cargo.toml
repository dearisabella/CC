--- conflicted
+++ resolved
@@ -3,23 +3,14 @@
 resolver = "2"
 
 members = [
-<<<<<<< HEAD
-    "m2/rollup",
-    "m2/stf",
-=======
     # "m2/rollup",
     # "m2/stf",
->>>>>>> 8dc7ef91
 
     # protocol units
     "protocol-units/sov-aptos",
     "protocol-units/sov-modules/sov-aptos-vm",
-<<<<<<< HEAD
     "protocol-units/rest-to-json-rpc",
     "protocol-units/aptos-rest-to-json-rpc"
-=======
-    # "protocol-units/rest-to-json-rpc"
->>>>>>> 8dc7ef91
 ]
 
 [workspace.features]
