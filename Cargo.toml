[workspace]

resolver = "2"

members = [
    "protocol-units/execution/dof",
    "protocol-units/execution/opt-executor",
    "protocol-units/execution/fin-view",
    "protocol-units/execution/util",
    "protocol-units/da/m1/*",
    "protocol-units/sequencing/memseq/*",
    "protocol-units/mempool/*",
    "protocol-units/settlement/mcr/client",
    "protocol-units/settlement/mcr/config",
    "protocol-units/settlement/mcr/manager",
    "protocol-units/settlement/mcr/setup",
    "protocol-units/movement-rest",
    "util/*",
    "util/buildtime/buildtime-helpers",
    "util/buildtime/buildtime-macros",
    "util/commander",
    "networks/suzuka/*",
    "protocol-units/settlement/mcr/setup",
<<<<<<< HEAD
    "protocol-units/settlement/mcr/runner",
=======
    "protocol-units/settlement/mcr/anvil",
    "protocol-units/bridge/shared",
    "protocol-units/bridge/cli",
    "protocol-units/bridge/service",
>>>>>>> 72cbb6cb
]

[workspace.package]
version = "0.3.0"
edition = "2021"
license = "MIT OR Apache-2.0"
authors = ["Movement Labs"]
repository = "www.github.com/movementlabs/movement"
homepage = "www.homepage.com"
publish = false
rust-version = "1.75"

[workspace.dependencies]
# internal
## buildtime
buildtime = { path = "util/buildtime" }
buildtime-helpers = { path = "util/buildtime/buildtime-helpers" }
buildtime-macros = { path = "util/buildtime/buildtime-macros" }
## da/m1
m1-da-light-node-client = { path = "protocol-units/da/m1/light-node-client" }
m1-da-light-node-grpc = { path = "protocol-units/da/m1/light-node-grpc" }
m1-da-light-node-util = { path = "protocol-units/da/m1/util" }
m1-da-light-node-setup = { path = "protocol-units/da/m1/setup" }
m1-da-light-node-verifier = { path = "protocol-units/da/m1/light-node-verifier" }
## execution
maptos-dof-execution = { path = "protocol-units/execution/dof" }
maptos-opt-executor = { path = "protocol-units/execution/opt-executor" }
maptos-fin-view = { path = "protocol-units/execution/fin-view" }
maptos-execution-util = { path = "protocol-units/execution/util" }
## infra
movement-rest = { path = "protocol-units/movement-rest" }
## mempool
mempool-util = { path = "protocol-units/mempool/util" }
move-rocks = { path = "protocol-units/mempool/move-rocks" }
## sequencing
memseq = { path = "protocol-units/sequencing/memseq/sequencer" }
memseq-util = { path = "protocol-units/sequencing/memseq/util" }
sequencing-util = { path = "protocol-units/sequencing/util" }
## settlement
mcr-settlement-client = { path = "protocol-units/settlement/mcr/client" }
mcr-settlement-config = { path = "protocol-units/settlement/mcr/config" }
mcr-settlement-manager = { path = "protocol-units/settlement/mcr/manager" }
mcr-settlement-setup = { path = "protocol-units/settlement/mcr/setup" }
## types
movement-types = { path = "util/movement-types" }
## dot movement
dot-movement = { path = "util/dot-movement" }
commander = { path = "util/commander" }
# networks
suzuka-config = { path = "networks/suzuka/suzuka-config" }
monza-config = { path = "networks/monza/monza-config" }
# util
flocks = { path = "util/flocks" }
godfig = { path = "util/godfig" }

# Serialization and Deserialization
borsh = { version = "0.10" } # todo: internalize jmt and bump
serde = "1.0"
serde_json = "1.0"
serde_derive = "1.0"
serde_yaml = "0.9.34"


# External Dependencies

## Aptos dependencies
### We use a forked version so that we can override dependency versions. This is required
### to be avoid dependency conflicts with other Sovereign Labs crates.
aptos-api = { git = "https://github.com/movementlabsxyz/aptos-core", rev = "b54d443967ff4ce621a84f7c09f9a59a0b03e01c" }
aptos-api-types = { git = "https://github.com/movementlabsxyz/aptos-core", rev = "b54d443967ff4ce621a84f7c09f9a59a0b03e01c" }
aptos-bitvec = { git = "https://github.com/movementlabsxyz/aptos-core", rev = "b54d443967ff4ce621a84f7c09f9a59a0b03e01c" }
aptos-block-executor = { git = "https://github.com/movementlabsxyz/aptos-core.git", rev = "b54d443967ff4ce621a84f7c09f9a59a0b03e01c" }
aptos-cached-packages = { git = "https://github.com/movementlabsxyz/aptos-core", rev = "b54d443967ff4ce621a84f7c09f9a59a0b03e01c" }
aptos-config = { git = "https://github.com/movementlabsxyz/aptos-core", rev = "b54d443967ff4ce621a84f7c09f9a59a0b03e01c" }
aptos-consensus-types = { git = "https://github.com/movementlabsxyz/aptos-core", rev = "b54d443967ff4ce621a84f7c09f9a59a0b03e01c" }
aptos-crypto = { git = "https://github.com/movementlabsxyz/aptos-core", rev = "b54d443967ff4ce621a84f7c09f9a59a0b03e01c", features = [
    "cloneable-private-keys",
] }
aptos-db = { git = "https://github.com/movementlabsxyz/aptos-core.git", rev = "b54d443967ff4ce621a84f7c09f9a59a0b03e01c" }
aptos-executor = { git = "https://github.com/movementlabsxyz/aptos-core", rev = "b54d443967ff4ce621a84f7c09f9a59a0b03e01c" }
aptos-executor-test-helpers = { git = "https://github.com/movementlabsxyz/aptos-core", rev = "b54d443967ff4ce621a84f7c09f9a59a0b03e01c" }
aptos-executor-types = { git = "https://github.com/movementlabsxyz/aptos-core", rev = "b54d443967ff4ce621a84f7c09f9a59a0b03e01c" }
aptos-faucet-core = { git = "https://github.com/movementlabsxyz/aptos-core", rev = "b54d443967ff4ce621a84f7c09f9a59a0b03e01c" }
aptos-framework = { git = "https://github.com/movementlabsxyz/aptos-core", rev = "b54d443967ff4ce621a84f7c09f9a59a0b03e01c" }
aptos-language-e2e-tests = { git = "https://github.com/movementlabsxyz/aptos-core", rev = "b54d443967ff4ce621a84f7c09f9a59a0b03e01c" }
aptos-mempool = { git = "https://github.com/movementlabsxyz/aptos-core", rev = "b54d443967ff4ce621a84f7c09f9a59a0b03e01c" }
aptos-proptest-helpers = { git = "https://github.com/movementlabsxyz/aptos-core", rev = "b54d443967ff4ce621a84f7c09f9a59a0b03e01c" }
aptos-sdk = { git = "https://github.com/movementlabsxyz/aptos-core", rev = "b54d443967ff4ce621a84f7c09f9a59a0b03e01c" }
aptos-state-view = { git = "https://github.com/movementlabsxyz/aptos-core", rev = "b54d443967ff4ce621a84f7c09f9a59a0b03e01c" }
aptos-storage-interface = { git = "https://github.com/movementlabsxyz/aptos-core", rev = "b54d443967ff4ce621a84f7c09f9a59a0b03e01c" }
aptos-temppath = { git = "https://github.com/movementlabsxyz/aptos-core", rev = "b54d443967ff4ce621a84f7c09f9a59a0b03e01c" }
aptos-types = { git = "https://github.com/movementlabsxyz/aptos-core", rev = "b54d443967ff4ce621a84f7c09f9a59a0b03e01c" }
aptos-vm = { git = "https://github.com/movementlabsxyz/aptos-core", rev = "b54d443967ff4ce621a84f7c09f9a59a0b03e01c" }
aptos-vm-genesis = { git = "https://github.com/movementlabsxyz/aptos-core", rev = "b54d443967ff4ce621a84f7c09f9a59a0b03e01c" }
aptos-vm-logging = { git = "https://github.com/movementlabsxyz/aptos-core", rev = "b54d443967ff4ce621a84f7c09f9a59a0b03e01c" }
aptos-vm-validator = { git = "https://github.com/movementlabsxyz/aptos-core", rev = "b54d443967ff4ce621a84f7c09f9a59a0b03e01c" }
aptos-logger = { git = "https://github.com/movementlabsxyz/aptos-core", rev = "b54d443967ff4ce621a84f7c09f9a59a0b03e01c" }
aptos-vm-types = { git = "https://github.com/movementlabsxyz/aptos-core", rev = "b54d443967ff4ce621a84f7c09f9a59a0b03e01c" }
bcs = { git = "https://github.com/aptos-labs/bcs.git", rev = "d31fab9d81748e2594be5cd5cdf845786a30562d" }
ethereum-types = "0.14.1"
ethers = "=2.0.10"
ethers-core = { version = "=2.0.10", default-features = false }
ethers-contract = "=2.0.10"
ethers-providers = { version = "=2.0.10", default-features = false }
ethers-signers = { version = "=2.0.10", default-features = false }
ethers-middleware = { version = "=2.0.10", default-features = false }
move-binary-format = { git = "https://github.com/diem/move" }
move-table-extension = { git = "https://github.com/diem/move" }
move-core-types = { git = "https://github.com/diem/move" }
### https://github.com/paradigmxyz/reth/tree/c0655fed8915490f82d4acf8900a16a10554cbfb
reth-interfaces = { git = "https://github.com/paradigmxyz/reth", rev = "c0655fed8915490f82d4acf8900a16a10554cbfb" }
reth-primitives = { git = "https://github.com/paradigmxyz/reth", rev = "c0655fed8915490f82d4acf8900a16a10554cbfb", default-features = false }
reth-revm = { git = "https://github.com/paradigmxyz/reth", rev = "c0655fed8915490f82d4acf8900a16a10554cbfb" }
reth-rpc-types = { git = "https://github.com/paradigmxyz/reth", rev = "c0655fed8915490f82d4acf8900a16a10554cbfb" }
reth-rpc-types-compat = { git = "https://github.com/paradigmxyz/reth", rev = "c0655fed8915490f82d4acf8900a16a10554cbfb" }
### Matches reth dependency. Using exact revision for matching our tightly coupled usage of both reth and revm crates
revm = { version = "8.0.0", default-features = false, features = ["serde"] }
### Used just to be safe about breaking changes
revm-primitives = { version = "=2.0.0", default-features = false }
secp256k1 = { version = "0.27", default-features = false, features = [
    "global-context",
    "rand-std",
    "recovery",
] }

## Celestia Dependencies
celestia-rpc = { git = "https://github.com/eigerco/lumina" }
celestia-types = { git = "https://github.com/eigerco/lumina" }

## Alloy Dependencies
alloy = { git = "https://github.com/alloy-rs/alloy.git", package = "alloy", rev = "83343b172585fe4e040fb104b4d1421f58cbf9a2", features = [
    "node-bindings",
    "rpc-types-trace",
    "json-rpc",
    "rpc-client",
    "signers",
    "signer-yubihsm",
    "pubsub",
    "providers",
] }
alloy-contract = { git = "https://github.com/alloy-rs/alloy.git", rev = "83343b172585fe4e040fb104b4d1421f58cbf9a2" }
alloy-network = { git = "https://github.com/alloy-rs/alloy.git", rev = "83343b172585fe4e040fb104b4d1421f58cbf9a2" }
alloy-primitives = { version = "0.7.2", default-features = false }
alloy-provider = { git = "https://github.com/alloy-rs/alloy.git", rev = "83343b172585fe4e040fb104b4d1421f58cbf9a2", features = [
    "ws",
] }
alloy-rpc-types = { git = "https://github.com/alloy-rs/alloy.git", rev = "83343b172585fe4e040fb104b4d1421f58cbf9a2" }
alloy-sol-types = { version = "0.7.2", features = ["json"] }
alloy-signer = { git = "https://github.com/alloy-rs/alloy.git", rev = "83343b172585fe4e040fb104b4d1421f58cbf9a2" }
alloy-transport = { git = "https://github.com/alloy-rs/alloy.git", rev = "83343b172585fe4e040fb104b4d1421f58cbf9a2" }
alloy-transport-ws = { git = "https://github.com/alloy-rs/alloy.git", rev = "83343b172585fe4e040fb104b4d1421f58cbf9a2" }

anyhow = "1.0"
async-channel = "2.2.1"
async-stream = "0.3.0"
async-trait = "0.1.71"
async-recursion = "1.1.1"
auto_impl = "1.2.0"
blake3 = { version = "1.4.0", features = ["traits-preview"] }
bytes = { version = "1.2.1", default-features = false }
chrono = "0.4.37"
clap = { version = "4.4.10", features = ["derive"] }
derivative = "2.2.0"
derive_more = { version = "0.99.11", default-features = false }
digest = "0.10"
dirs = "3.0.2"
fail = "0.5.1"
futures = "0.3.17"
hashbrown = "0.14.3"
hex = { version = "0.4.3", default-features = false, features = [
    "alloc",
    "serde",
] }
ics23 = { version = "0.11.0" }
k256 = { version = "0.13.3" }
itertools = { version = "0.12.1", default-features = false }
jmt = "0.9.0"
jsonrpsee = { version = "0.20.1", features = ["jsonrpsee-types"] }
log = "0.4.21"
mirai-annotations = "1.10.1"
move-vm-integration-test-helpers = { path = "test-helpers/move-vm-integration-test-helpers" }
move-vm-ext = { path = "types/move-vm-ext" }
num-derive = "0.4.2"
num-traits = "0.2.14"
once_cell = "1.8.0"
parking_lot = { version = "0.12.1" }
poem = { version = "=1.3.59", features = ["anyhow", "rustls"] }
poem-openapi = { version = "=2.0.11", features = ["swagger-ui", "url"] }
prost = "0.12"
proptest = { version = "1.3.1", default-features = false, features = ["alloc"] }
proptest-derive = "0.4"
quote = "1.0"
rand = "0.7.3"
rand_core = "0.5.1"
rayon = "1.10.0"
reqwest = "0.12.4"
risc0-build = "0.20"
risc0-zkvm = { version = "0.21", features = ["std", "getrandom"] }
rocksdb = { version = "0.22.0", features = [
    "snappy",
    "lz4",
    "zstd",
    "zlib",
    "multi-threaded-cf",
], default-features = false }
schemars = { version = "0.8.16", features = ["derive"] }
serde_with = "3.7.0"
sha2 = "0.10.8"
syn = "2.0"
tempfile = "3.5"
thiserror = "1.0.50"
tokio = { version = "1.35.1", features = ["full"] }
tokio-stream = "0.1.15"
toml = "0.8"
tonic = "0.11"
tonic-build = { version = "0.11", features = ["prost"] }
tonic-reflection = "0.11"
tonic-web = "0.11"
### To try (experimental) std support, add `features = [ "std" ]` to risc0-zkvm
tracing = "0.1.40"
tracing-subscriber = { version = "0.3", features = ["env-filter"] }
tracing-test = "0.2.5"
trie-db = "0.28.0"
url = "2.2.2"
x25519-dalek = "1.0.1"
zstd-sys = "2.0.9"
inotify = "0.10.2"
<<<<<<< HEAD
rustix = "0.38.34" 
paste = "1.0.15"
=======
rustix = "0.38.34"
>>>>>>> 72cbb6cb


[workspace.lints.rust]
dead_code = "deny"
unused_imports = "deny"
non_ascii_idents = "deny" # Bad for readability and it can also be a security vulnerability

### In case you need inspiration for new lints to add to the list, this is a good
### reference: <https://github.com/EmbarkStudios/rust-ecosystem/blob/6783ae1573d62f3f5439b8ff9e04bec191ec2eaf/lints.toml>.
[workspace.lints.clippy]
debug_assert_with_mut_call = "deny"
inefficient_to_string = "deny"
map_flatten = "deny"
manual_ok_or = "deny"
doc_link_with_quotes = "deny"
match_same_arms = "deny"
semicolon_if_nothing_returned = "deny"

[profile.release.build-override]
opt-level = 3

[patch.crates-io]
merlin = { git = "https://github.com/aptos-labs/merlin" }
x25519-dalek = { git = "https://github.com/aptos-labs/x25519-dalek", branch = "zeroize_v1" }
zstd-sys = { git = "https://github.com/gyscos/zstd-rs.git", rev = "1779b385b42b08f958b767a37878dfa6a0b4f6a4" }<|MERGE_RESOLUTION|>--- conflicted
+++ resolved
@@ -21,14 +21,10 @@
     "util/commander",
     "networks/suzuka/*",
     "protocol-units/settlement/mcr/setup",
-<<<<<<< HEAD
     "protocol-units/settlement/mcr/runner",
-=======
-    "protocol-units/settlement/mcr/anvil",
     "protocol-units/bridge/shared",
     "protocol-units/bridge/cli",
     "protocol-units/bridge/service",
->>>>>>> 72cbb6cb
 ]
 
 [workspace.package]
@@ -256,12 +252,8 @@
 x25519-dalek = "1.0.1"
 zstd-sys = "2.0.9"
 inotify = "0.10.2"
-<<<<<<< HEAD
 rustix = "0.38.34" 
 paste = "1.0.15"
-=======
-rustix = "0.38.34"
->>>>>>> 72cbb6cb
 
 
 [workspace.lints.rust]
