--- conflicted
+++ resolved
@@ -183,16 +183,8 @@
 ] }
 
 ## Celestia Dependencies
-<<<<<<< HEAD
 celestia-rpc = { version = "0.3.0" }
 celestia-types = { version = "0.3.0" }
-=======
-#celestia-rpc = { git = "https://github.com/eigerco/lumina" }
-#celestia-types = { git = "https://github.com/eigerco/lumina", version= "0.2.x" }
-celestia-types = "0.3.0"
-celestia-rpc = "0.3.0"
-
->>>>>>> c5f3ea74
 
 alloy = { git = "https://github.com/alloy-rs/alloy.git", package = "alloy", rev = "83343b172585fe4e040fb104b4d1421f58cbf9a2", features = [
     "node-bindings",
