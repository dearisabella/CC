#!/usr/bin/env bash
set -e

# The runtime to use for the script, currently native or docker-compose
RUNTIME=$2

# Validate the runtime
if [ "$RUNTIME" != "native" ] && [ "$RUNTIME" != "docker-compose" ]; then
    echo "Invalid runtime: $RUNTIME"
    exit 1
fi

# Set the profile to use for cargo default to debug
export CARGO_PROFILE="${CARGO_PROFILE:-debug}"

# Add the target directory to the path so that built binaries can be found
export PATH="$PATH:$(pwd)/target/$CARGO_PROFILE"
export DOT_MOVEMENT_PATH="$(pwd)/.movement"
# IP needed by docker container to connect to the database
# By default use the host ip.
<<<<<<< HEAD
export POSTGRES_HOST_IP=$(hostname -I | awk '{print $1}')
=======
# Detect the OS and call the appropriate function
if [[ "$OSTYPE" == "linux-gnu"* ]]; then
    IP=$(hostname -I | awk '{print $1}')
elif [[ "$OSTYPE" == "darwin"* ]]; then
    IP=$(ifconfig | awk '/inet / {print $2}' | grep -v '127.0.0.1')
fi
export POSTGRES_HOST_IP=$IP
>>>>>>> 375e805f

# Call the runtime script, passing all arguments
./scripts/movement/$RUNTIME "$@"<|MERGE_RESOLUTION|>--- conflicted
+++ resolved
@@ -18,9 +18,6 @@
 export DOT_MOVEMENT_PATH="$(pwd)/.movement"
 # IP needed by docker container to connect to the database
 # By default use the host ip.
-<<<<<<< HEAD
-export POSTGRES_HOST_IP=$(hostname -I | awk '{print $1}')
-=======
 # Detect the OS and call the appropriate function
 if [[ "$OSTYPE" == "linux-gnu"* ]]; then
     IP=$(hostname -I | awk '{print $1}')
@@ -28,7 +25,6 @@
     IP=$(ifconfig | awk '/inet / {print $2}' | grep -v '127.0.0.1')
 fi
 export POSTGRES_HOST_IP=$IP
->>>>>>> 375e805f
 
 # Call the runtime script, passing all arguments
 ./scripts/movement/$RUNTIME "$@"