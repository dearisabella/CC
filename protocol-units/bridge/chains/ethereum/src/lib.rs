use bridge_shared::{
	blockchain_service::{BlockchainService, ContractEvent},
	bridge_monitoring::BridgeContractInitiatorEvent,
	types::{Amount, CounterpartyCall, InitiatorCall, SmartContractInitiatorEvent},
};
use client::{Config, EthClient};
use event_monitoring::{EthCounterpartyMonitoring, EthInitiatorMonitoring};
use event_types::EthChainEvent;
use futures::{
	channel::mpsc::{self},
	task::AtomicWaker,
	Stream, StreamExt,
};
use std::fmt::Debug;
use std::{
	collections::HashMap,
	future::Future,
	pin::Pin,
	task::{Context, Poll},
};
use types::{EthAddress, EthHash};

pub mod client;
pub mod event_monitoring;
pub mod event_types;
pub mod types;
pub mod utils;

pub enum SmartContractCall<A, H> {
	Initiator(),
	Counterparty(CounterpartyCall<A, H>),
}

/// A Bridge Transaction that can occur on any supported network.
#[derive(Debug)]
pub enum Transaction<A, H> {
	Initiator(InitiatorCall<A, H>),
	Counterparty(CounterpartyCall<A, H>),
}

pub struct EthereumChain {
	pub name: String,
	pub time: u64,
	pub accounts: HashMap<EthAddress, Amount>,
	pub events: Vec<EthChainEvent<EthAddress, EthHash>>,

	pub initiator_contract: EthClient,
	pub initiator_monitoring: EthInitiatorMonitoring<EthAddress, EthHash>,
	pub counterparty_contract: EthClient,
	pub counterparty_monitoring: EthCounterpartyMonitoring<EthAddress, EthHash>,

	pub transaction_sender: mpsc::UnboundedSender<Transaction<EthAddress, EthHash>>,
	pub transaction_receiver: mpsc::UnboundedReceiver<Transaction<EthAddress, EthHash>>,

	pub event_listeners: Vec<mpsc::UnboundedSender<EthChainEvent<EthAddress, EthHash>>>,

	waker: AtomicWaker,
	pub _phantom: std::marker::PhantomData<EthHash>,
}

impl EthereumChain {
	pub async fn new(name: impl Into<String>, rpc_url: &str) -> Self {
		let accounts = HashMap::new();
		let events = Vec::new();
		let (_, event_receiver_1) = mpsc::unbounded();
		let (_, event_receiver_2) = mpsc::unbounded();
		let (event_sender, event_receiver_3) = mpsc::unbounded();
		let event_listeners = Vec::new();

		let config = Config::build_for_test();
		let client = EthClient::new(config).await.expect("Failed to create EthClient");

		Self {
			name: name.into(),
			time: 0,
			accounts,
			events,
			initiator_contract: client.clone(),
			initiator_monitoring: EthInitiatorMonitoring::build(rpc_url, event_receiver_1)
				.await
				.expect("Failed to create EthInitiatorMonitoring"),
			counterparty_contract: client.clone(),
			counterparty_monitoring: EthCounterpartyMonitoring::build(rpc_url, event_receiver_2)
				.await
				.expect("Failed to create EthCounterpartyMonitoring"),
			transaction_sender: event_sender,
			transaction_receiver: event_receiver_3,
			event_listeners,
			waker: AtomicWaker::new(),
			_phantom: std::marker::PhantomData,
		}
	}

	pub fn add_event_listener(
		&mut self,
	) -> mpsc::UnboundedReceiver<EthChainEvent<EthAddress, EthHash>> {
		let (sender, receiver) = mpsc::unbounded();
		self.event_listeners.push(sender);
		receiver
	}

	pub fn add_account(&mut self, address: EthAddress, amount: Amount) {
		self.accounts.insert(address, amount);
	}

	pub fn get_balance(&mut self, address: &EthAddress) -> Option<&Amount> {
		self.accounts.get(address)
	}

	pub fn connection(&self) -> mpsc::UnboundedSender<Transaction<EthAddress, EthHash>> {
		self.transaction_sender.clone()
	}

	pub async fn client(config: Config) -> EthClient {
		EthClient::new(config).await.expect("failed to create client")
	}
}

impl Future for EthereumChain {
	type Output = ();

	fn poll(self: Pin<&mut Self>, cx: &mut Context<'_>) -> Poll<Self::Output> {
		let this = self.get_mut();

		// This simulates
		// async move { while (blockchain_1.next().await).is_some() {} }
		while let Poll::Ready(event) = this.poll_next_unpin(cx) {
			match event {
				Some(_) => {}
				None => return Poll::Ready(()),
			}
		}
		Poll::Pending
	}
}

impl Stream for EthereumChain {
	type Item = ContractEvent<EthAddress, EthHash>;

	fn poll_next(self: Pin<&mut Self>, cx: &mut Context<'_>) -> Poll<Option<Self::Item>> {
		tracing::trace!("AbstractBlockchain[{}]: Polling for events", self.name);
		let this = self.get_mut();

		match this.transaction_receiver.poll_next_unpin(cx) {
			Poll::Ready(Some(transaction)) => {
				tracing::trace!(
					"Etherum Chain [{}]: Received transaction: {:?}",
					this.name,
					transaction
				);
				match transaction {
<<<<<<< HEAD
					_ => {} // Implement chain event tx logic here
=======
					Transaction::Initiator(call) => match call {
						InitiatorCall::InitiateBridgeTransfer(
							initiator_address,
							recipient_address,
							amount,
							hash_lock,
						) => {
							this.events.push(EthChainEvent::InitiatorContractEvent(
								this.initiator_contract.initiate_bridge_transfer(
									initiator_address.clone(),
									recipient_address.clone(),
									amount,
									hash_lock.clone(),
								),
							));
						}
						InitiatorCall::CompleteBridgeTransfer(bridge_transfer_id, secret) => {
							this.events.push(EthChainEvent::InitiatorContractEvent(
								this.initiator_contract.complete_bridge_transfer(
									&mut this.accounts,
									bridge_transfer_id.clone(),
									secret.clone(),
								),
							));
						}
					},
					Transaction::Counterparty(call) => match call {
						CounterpartyCall::LockBridgeTransfer(
							bridge_transfer_id,
							hash_lock,
							initiator_address,
							recipient_address,
							amount,
						) => {
							this.events.push(EthChainEvent::CounterpartyContractEvent(
								this.counterparty_contract.lock_bridge_transfer(
									bridge_transfer_id.clone(),
									hash_lock.clone(),
									initiator_address.clone(),
									recipient_address.clone(),
									amount,
								),
							));
						}
						CounterpartyCall::CompleteBridgeTransfer(bridge_transfer_id, pre_image) => {
							this.events.push(EthChainEvent::CounterpartyContractEvent(
								this.counterparty_contract.complete_bridge_transfer(
									&mut this.accounts,
									&bridge_transfer_id,
									pre_image,
								),
							));
						}
					},
>>>>>>> 59c14985
				}
			}
			Poll::Ready(None) => {
				tracing::warn!("AbstractBlockchain[{}]: Transaction receiver dropped", this.name);
			}
			Poll::Pending => {
				tracing::trace!(
					"AbstractBlockchain[{}]: No events in transaction_receiver",
					this.name
				);
			}
		}

		if let Some(event) = this.events.pop() {
			for listener in &mut this.event_listeners {
				tracing::trace!("AbstractBlockchain[{}]: Sending event to listener", this.name);
				listener.unbounded_send(event.clone()).expect("listener dropped");
			}

			tracing::trace!("AbstractBlockchain[{}]: Poll::Ready({:?})", this.name, event);
			match event {
				EthChainEvent::InitiatorContractEvent(Ok(event)) => {
					let contract_event = match event {
						SmartContractInitiatorEvent::InitiatedBridgeTransfer(details) => {
							BridgeContractInitiatorEvent::Initiated(details)
						}
						SmartContractInitiatorEvent::CompletedBridgeTransfer(transfer_id) => {
							BridgeContractInitiatorEvent::Completed(transfer_id)
						}
						SmartContractInitiatorEvent::RefundedBridgeTransfer(transfer_id) => {
							BridgeContractInitiatorEvent::Refunded(transfer_id)
						}
					};
					return Poll::Ready(Some(ContractEvent::InitiatorEvent(contract_event)));
				}
				EthChainEvent::InitiatorContractEvent(Err(_)) => {
					// trace here
					return Poll::Ready(None);
				}
				EthChainEvent::CounterpartyContractEvent(_) => {
					// trace here
					return Poll::Ready(None);
				}
				EthChainEvent::Noop => {
					//trace here
					return Poll::Ready(None);
				}
			}
		}

		tracing::trace!("AbstractBlockchain[{}]: Poll::Pending", this.name);
		Poll::Pending
	}
}

impl BlockchainService for EthereumChain {
	type Address = EthAddress;
	type Hash = EthHash;

	// InitiatorContract must be BridgeContractInitiator
	// These are just the Client Structs!!
	type InitiatorContract = EthClient;
	type InitiatorMonitoring = EthInitiatorMonitoring<EthAddress, EthHash>;

	type CounterpartyContract = EthClient;
	type CounterpartyMonitoring = EthCounterpartyMonitoring<EthAddress, EthHash>;

	fn initiator_contract(&self) -> &Self::InitiatorContract {
		&self.initiator_contract
	}

	fn initiator_monitoring(&mut self) -> &mut Self::InitiatorMonitoring {
		&mut self.initiator_monitoring
	}

	fn counterparty_contract(&self) -> &Self::CounterpartyContract {
		&self.counterparty_contract
	}

	fn counterparty_monitoring(&mut self) -> &mut Self::CounterpartyMonitoring {
		&mut self.counterparty_monitoring
	}
}<|MERGE_RESOLUTION|>--- conflicted
+++ resolved
@@ -138,95 +138,35 @@
 	type Item = ContractEvent<EthAddress, EthHash>;
 
 	fn poll_next(self: Pin<&mut Self>, cx: &mut Context<'_>) -> Poll<Option<Self::Item>> {
-		tracing::trace!("AbstractBlockchain[{}]: Polling for events", self.name);
+		tracing::trace!("EthereumChain[{}]: Polling for events", self.name);
 		let this = self.get_mut();
 
 		match this.transaction_receiver.poll_next_unpin(cx) {
 			Poll::Ready(Some(transaction)) => {
 				tracing::trace!(
-					"Etherum Chain [{}]: Received transaction: {:?}",
+					"Ethereum Chain [{}]: Received transaction: {:?}",
 					this.name,
 					transaction
 				);
 				match transaction {
-<<<<<<< HEAD
 					_ => {} // Implement chain event tx logic here
-=======
-					Transaction::Initiator(call) => match call {
-						InitiatorCall::InitiateBridgeTransfer(
-							initiator_address,
-							recipient_address,
-							amount,
-							hash_lock,
-						) => {
-							this.events.push(EthChainEvent::InitiatorContractEvent(
-								this.initiator_contract.initiate_bridge_transfer(
-									initiator_address.clone(),
-									recipient_address.clone(),
-									amount,
-									hash_lock.clone(),
-								),
-							));
-						}
-						InitiatorCall::CompleteBridgeTransfer(bridge_transfer_id, secret) => {
-							this.events.push(EthChainEvent::InitiatorContractEvent(
-								this.initiator_contract.complete_bridge_transfer(
-									&mut this.accounts,
-									bridge_transfer_id.clone(),
-									secret.clone(),
-								),
-							));
-						}
-					},
-					Transaction::Counterparty(call) => match call {
-						CounterpartyCall::LockBridgeTransfer(
-							bridge_transfer_id,
-							hash_lock,
-							initiator_address,
-							recipient_address,
-							amount,
-						) => {
-							this.events.push(EthChainEvent::CounterpartyContractEvent(
-								this.counterparty_contract.lock_bridge_transfer(
-									bridge_transfer_id.clone(),
-									hash_lock.clone(),
-									initiator_address.clone(),
-									recipient_address.clone(),
-									amount,
-								),
-							));
-						}
-						CounterpartyCall::CompleteBridgeTransfer(bridge_transfer_id, pre_image) => {
-							this.events.push(EthChainEvent::CounterpartyContractEvent(
-								this.counterparty_contract.complete_bridge_transfer(
-									&mut this.accounts,
-									&bridge_transfer_id,
-									pre_image,
-								),
-							));
-						}
-					},
->>>>>>> 59c14985
 				}
 			}
 			Poll::Ready(None) => {
-				tracing::warn!("AbstractBlockchain[{}]: Transaction receiver dropped", this.name);
+				tracing::warn!("EthereumChain[{}]: Transaction receiver dropped", this.name);
 			}
 			Poll::Pending => {
-				tracing::trace!(
-					"AbstractBlockchain[{}]: No events in transaction_receiver",
-					this.name
-				);
+				tracing::trace!("EthereumChain[{}]: No events in transaction_receiver", this.name);
 			}
 		}
 
 		if let Some(event) = this.events.pop() {
 			for listener in &mut this.event_listeners {
-				tracing::trace!("AbstractBlockchain[{}]: Sending event to listener", this.name);
+				tracing::trace!("EthereumChain[{}]: Sending event to listener", this.name);
 				listener.unbounded_send(event.clone()).expect("listener dropped");
 			}
 
-			tracing::trace!("AbstractBlockchain[{}]: Poll::Ready({:?})", this.name, event);
+			tracing::trace!("EthereumChain[{}]: Poll::Ready({:?})", this.name, event);
 			match event {
 				EthChainEvent::InitiatorContractEvent(Ok(event)) => {
 					let contract_event = match event {
@@ -257,7 +197,7 @@
 			}
 		}
 
-		tracing::trace!("AbstractBlockchain[{}]: Poll::Pending", this.name);
+		tracing::trace!("EthereumChain[{}]: Poll::Pending", this.name);
 		Poll::Pending
 	}
 }
