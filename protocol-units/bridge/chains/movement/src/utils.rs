use crate::MovementClient;
use anyhow::{Context, Result};
use aptos_sdk::{
	crypto::ed25519::Ed25519Signature,
	move_types::{
		account_address::AccountAddressParseError,
		ident_str,
		language_storage::{ModuleId, TypeTag},
	},
	rest_client::{
		aptos_api_types::{
			EntryFunctionId, MoveType, Transaction as AptosTransaction, TransactionInfo,
			ViewRequest,
		},
		Client as RestClient, Transaction,
	},
	transaction_builder::TransactionFactory,
	types::{
		account_address::AccountAddress,
		chain_id::ChainId,
		transaction::{EntryFunction, SignedTransaction, TransactionPayload},
		LocalAccount,
	},
};
use bridge_shared::bridge_contracts::{BridgeContractCounterpartyError, BridgeContractInitiatorError};
use derive_new::new;
<<<<<<< HEAD
use serde_json::Value;
use tracing::log::{info, debug, error};
=======
>>>>>>> ec6e074d
use serde::{Deserialize, Serialize};
use serde_json::Value;
use std::str::FromStr;
use thiserror::Error;
use tracing::log::{debug, info};

#[derive(Debug, Error)]
pub enum MovementAddressError {
	#[error("Invalid hex string")]
	InvalidHexString,
	#[error("Invalid byte length for AccountAddress")]
	InvalidByteLength,
	#[error("Invalid AccountAddress")]
	AccountParseError(#[from] AccountAddressParseError),
}

#[derive(Debug, PartialEq, Eq, Hash, Clone, Serialize, Deserialize)]
pub struct MovementAddress(pub AccountAddress);

impl From<&MovementAddress> for Vec<u8> {
	fn from(address: &MovementAddress) -> Vec<u8> {
		address.0.to_vec()
	}
}

impl FromStr for MovementAddress {
	type Err = MovementAddressError;

	fn from_str(s: &str) -> Result<Self, Self::Err> {
		AccountAddress::from_str(s).map(MovementAddress).map_err(From::from)
	}
}

impl std::fmt::Display for MovementAddress {
	fn fmt(&self, f: &mut std::fmt::Formatter<'_>) -> std::fmt::Result {
		write!(f, "{}", self.0.to_standard_string())
	}
}

impl From<Vec<u8>> for MovementAddress {
	fn from(vec: Vec<u8>) -> Self {
		// Ensure the vector has the correct length
		assert_eq!(vec.len(), AccountAddress::LENGTH);

		let account_address =
			AccountAddress::from_bytes(vec).expect("Invalid byte length for AccountAddress");
		MovementAddress(account_address)
	}
}

impl From<&str> for MovementAddress {
	fn from(s: &str) -> Self {
		let s = s.trim_start_matches("0x");
		let bytes = hex::decode(s).expect("Invalid hex string");
		bytes.into()
	}
}

/// limit of gas unit
const GAS_UNIT_LIMIT: u64 = 100000;
/// minimum price of gas unit of aptos chains
pub const GAS_UNIT_PRICE: u64 = 100;

/// Wrapper struct that adds indexing information to a type
#[derive(Debug, Clone, Copy, PartialEq, Eq, Hash, new)]
pub struct Indexed<T> {
	inner: T,
	#[new(default)]
	/// Optional sequence data that is useful during indexing
	pub sequence: Option<u32>,
}

/// Send Aptos Transaction
pub async fn send_and_confirm_aptos_transaction(
	rest_client: &RestClient,
	signer: &LocalAccount,
	payload: TransactionPayload,
) -> Result<AptosTransaction, String> {
	info!("Starting send_aptos_transaction");
	let state = rest_client
		.get_ledger_information()
		.await
		.map_err(|e| format!("Failed in getting chain id: {}", e))?
		.into_inner();
	info!("Ledger information retrieved: chain_id = {}", state.chain_id);

	let transaction_factory = TransactionFactory::new(ChainId::new(state.chain_id))
		.with_gas_unit_price(100)
		.with_max_gas_amount(GAS_UNIT_LIMIT);
	let latest_account_info = rest_client
		.get_account(signer.address())
		.await
		.map_err(|e| format!("Failed to get account information: {}", e))?;
	let account = latest_account_info.into_inner();
	let latest_sequence_number = account.sequence_number;

	let raw_tx = transaction_factory
		.payload(payload)
		.sender(signer.address())
		.sequence_number(latest_sequence_number)
		.build();

	let signed_tx = signer.sign_transaction(raw_tx);

	debug!("Signed TX: {:?}", signed_tx);

	let response = rest_client
		.submit_and_wait(&signed_tx)
		.await
<<<<<<< HEAD
		.map_err(|e| {
			let err_msg = format!("Transaction submission error: {}", e.to_string());
			error!("{}", err_msg); // Log the error in detail
			err_msg
		})?;
=======
		.map_err(|e| e.to_string())?
		.into_inner();
>>>>>>> ec6e074d

	let txn = response.into_inner();
	debug!("Response: {:?}", txn);

<<<<<<< HEAD
	match &txn {
	Transaction::UserTransaction(user_txn) => {
		if !user_txn.info.success {
		return Err(format!(
			"Transaction failed with status: {}",user_txn.info.vm_status));
		}
	},
	_ => return Err("Expected a UserTransaction, but got a different transaction type.".to_string()),
	}

	Ok(txn)
}

pub fn extract_bridge_transfer_id(txn: Transaction) -> Option<String> {
	if let Transaction::UserTransaction(user_txn) = txn {
		for event in user_txn.events {
			// Extract the event type as a string to compare it
			let event_type = event.typ.to_string();
			if event_type.contains("BridgeTransferInitiatedEvent") {
				if let Some(Value::String(bridge_transfer_id)) = event.data.get("bridge_transfer_id") {
				return Some(bridge_transfer_id.clone());
				}
			}
		}
	}
	
	None
=======
	match &response {
		Transaction::UserTransaction(user_txn) => {
			assert!(
				user_txn.info.success,
				"Transaction failed with status: {}",
				user_txn.info.vm_status
			);
		}
		_ => {
			return Err(
				"Expected a UserTransaction, but got a different transaction type.".to_string()
			)
		}
	}

	Ok(response)
>>>>>>> ec6e074d
}

pub fn val_as_str(value: Option<&Value>) -> Result<&str, BridgeContractCounterpartyError> {
	value
		.as_ref()
		.and_then(|v| v.as_str())
		.ok_or(BridgeContractCounterpartyError::SerializationError)
}

pub fn val_as_u64(value: Option<&Value>) -> Result<u64, BridgeContractCounterpartyError> {
	value
		.as_ref()
		.and_then(|v| v.as_u64())
		.ok_or(BridgeContractCounterpartyError::SerializationError)
}

pub fn val_as_str_initiator(value: Option<&Value>) -> Result<&str, BridgeContractInitiatorError> {
	value.as_ref().and_then(|v| v.as_str()).ok_or(BridgeContractInitiatorError::SerializationError)
}

pub fn val_as_u64_initiator(value: Option<&Value>) -> Result<u64, BridgeContractInitiatorError> {
	value
	    .as_ref()
	    .and_then(|v| v.as_u64())
	    .ok_or(BridgeContractInitiatorError::SerializationError)
}

pub fn serialize_u64(value: &u64) -> Result<Vec<u8>, BridgeContractCounterpartyError> {
	bcs::to_bytes(value).map_err(|_| BridgeContractCounterpartyError::SerializationError)
}

pub fn serialize_vec<T: serde::Serialize + ?Sized>(
	value: &T,
) -> Result<Vec<u8>, BridgeContractCounterpartyError> {
	bcs::to_bytes(value).map_err(|_| BridgeContractCounterpartyError::SerializationError)
}

<<<<<<< HEAD
pub fn serialize_u64_initiator(value: &u64) -> Result<Vec<u8>, BridgeContractInitiatorError> {
	bcs::to_bytes(value).map_err(|_| BridgeContractInitiatorError::SerializationError)
}

pub fn serialize_address_initiator(address: &AccountAddress) -> Result<Vec<u8>, BridgeContractInitiatorError> {
	bcs::to_bytes(address).map_err(|_| BridgeContractInitiatorError::SerializationError)
}
    
pub fn serialize_vec_initiator<T: serde::Serialize + ?Sized>(value: &T) -> Result<Vec<u8>, BridgeContractInitiatorError> {
	bcs::to_bytes(value).map_err(|_| BridgeContractInitiatorError::SerializationError)
}
 
=======
>>>>>>> ec6e074d
// This is not used for now, but we may need to use it in later for estimating gas.
pub async fn simulate_aptos_transaction(
	aptos_client: &MovementClient,
	signer: &mut LocalAccount,
	payload: TransactionPayload,
) -> Result<TransactionInfo> {
	let state = aptos_client
		.rest_client
		.get_ledger_information()
		.await
		.context("Failed in getting chain id")?
		.into_inner();

	let transaction_factory = TransactionFactory::new(ChainId::new(state.chain_id))
		.with_gas_unit_price(GAS_UNIT_PRICE)
		.with_max_gas_amount(GAS_UNIT_LIMIT);

	let latest_account_info = aptos_client.rest_client.get_account(signer.address()).await?;
	let account = latest_account_info.into_inner();
	let latest_sequence_number = account.sequence_number;

	let raw_tx = transaction_factory
		.payload(payload)
		.sender(signer.address())
		.sequence_number(latest_sequence_number)
		.build();

	let signed_tx = SignedTransaction::new(
		raw_tx,
		signer.public_key().clone(),
		Ed25519Signature::try_from([0u8; 64].as_ref()).unwrap(),
	);

	let response_txns = aptos_client.rest_client.simulate(&signed_tx).await?.into_inner();
	let response = response_txns[0].clone();

	Ok(response.info)
}

/// Make Aptos Transaction Payload
pub fn make_aptos_payload(
	package_address: AccountAddress,
	module_name: &'static str,
	function_name: &'static str,
	ty_args: Vec<TypeTag>,
	args: Vec<Vec<u8>>,
) -> TransactionPayload {
	TransactionPayload::EntryFunction(EntryFunction::new(
		ModuleId::new(package_address, ident_str!(module_name).to_owned()),
		ident_str!(function_name).to_owned(),
		ty_args,
		args,
	))
}

/// Send View Request
pub async fn send_view_request(
	aptos_client: &MovementClient,
	package_address: String,
	module_name: String,
	function_name: String,
	type_arguments: Vec<MoveType>,
	arguments: Vec<serde_json::Value>,
) -> Result<Vec<serde_json::Value>, anyhow::Error> {
	let view_response = aptos_client
		.rest_client
		.view(
			&ViewRequest {
				function: EntryFunctionId::from_str(&format!(
					"{package_address}::{module_name}::{function_name}"
				))
				.unwrap(),
				type_arguments,
				arguments,
			},
			Option::None,
		)
		.await?;
	Ok(view_response.inner().clone())
}<|MERGE_RESOLUTION|>--- conflicted
+++ resolved
@@ -24,16 +24,11 @@
 };
 use bridge_shared::bridge_contracts::{BridgeContractCounterpartyError, BridgeContractInitiatorError};
 use derive_new::new;
-<<<<<<< HEAD
-use serde_json::Value;
-use tracing::log::{info, debug, error};
-=======
->>>>>>> ec6e074d
 use serde::{Deserialize, Serialize};
 use serde_json::Value;
 use std::str::FromStr;
 use thiserror::Error;
-use tracing::log::{debug, info};
+use tracing::log::{debug, info, error};
 
 #[derive(Debug, Error)]
 pub enum MovementAddressError {
@@ -138,21 +133,16 @@
 	let response = rest_client
 		.submit_and_wait(&signed_tx)
 		.await
-<<<<<<< HEAD
+
 		.map_err(|e| {
 			let err_msg = format!("Transaction submission error: {}", e.to_string());
 			error!("{}", err_msg); // Log the error in detail
 			err_msg
 		})?;
-=======
-		.map_err(|e| e.to_string())?
-		.into_inner();
->>>>>>> ec6e074d
 
 	let txn = response.into_inner();
 	debug!("Response: {:?}", txn);
 
-<<<<<<< HEAD
 	match &txn {
 	Transaction::UserTransaction(user_txn) => {
 		if !user_txn.info.success {
@@ -180,24 +170,6 @@
 	}
 	
 	None
-=======
-	match &response {
-		Transaction::UserTransaction(user_txn) => {
-			assert!(
-				user_txn.info.success,
-				"Transaction failed with status: {}",
-				user_txn.info.vm_status
-			);
-		}
-		_ => {
-			return Err(
-				"Expected a UserTransaction, but got a different transaction type.".to_string()
-			)
-		}
-	}
-
-	Ok(response)
->>>>>>> ec6e074d
 }
 
 pub fn val_as_str(value: Option<&Value>) -> Result<&str, BridgeContractCounterpartyError> {
@@ -235,7 +207,6 @@
 	bcs::to_bytes(value).map_err(|_| BridgeContractCounterpartyError::SerializationError)
 }
 
-<<<<<<< HEAD
 pub fn serialize_u64_initiator(value: &u64) -> Result<Vec<u8>, BridgeContractInitiatorError> {
 	bcs::to_bytes(value).map_err(|_| BridgeContractInitiatorError::SerializationError)
 }
@@ -248,8 +219,7 @@
 	bcs::to_bytes(value).map_err(|_| BridgeContractInitiatorError::SerializationError)
 }
  
-=======
->>>>>>> ec6e074d
+
 // This is not used for now, but we may need to use it in later for estimating gas.
 pub async fn simulate_aptos_transaction(
 	aptos_client: &MovementClient,
