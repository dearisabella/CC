--- conflicted
+++ resolved
@@ -25,25 +25,16 @@
 use rand::Rng;
 use serde::{Deserialize, Serialize};
 use serde_json::{json, Value};
-<<<<<<< HEAD
-use tracing::{debug, info};
 use std::{env, fs, io::{Read, Write}, path::{Path, PathBuf}, process::{Command, Stdio}};
-=======
->>>>>>> ec6e074d
 use std::str::FromStr;
 use std::sync::{Arc, RwLock};
-use std::{
-	env, fs,
-	io::{Read, Write},
-	path::{Path, PathBuf},
-	process::{Command, Stdio},
-};
 use tokio::{
 	io::{AsyncBufReadExt, BufReader},
 	process::Command as TokioCommand,
 	sync::oneshot,
 	task,
 };
+use tracing::{debug, info};
 
 use url::Url;
 
@@ -312,7 +303,6 @@
 		// Update the content of Move.toml with the new addresses
 		let updated_content = move_toml_content
 			.lines()
-<<<<<<< HEAD
 			.map(|line| {
 				match line {
 					_ if line.starts_with("resource_addr = ") => {
@@ -339,36 +329,9 @@
 					_ if line.starts_with("source_account = ") => {
 					    format!(r#"source_account = "{}""#, address)
 					}
-					_ => line.to_string(),
-=======
-			.map(|line| match line {
-				_ if line.starts_with("resource_addr = ") => {
-					format!(r#"resource_addr = "{}""#, formatted_resource_address)
-				}
-				_ if line.starts_with("atomic_bridge = ") => {
-					format!(r#"atomic_bridge = "{}""#, formatted_resource_address)
-				}
-				_ if line.starts_with("moveth = ") => {
-					format!(r#"moveth = "{}""#, formatted_resource_address)
-				}
-				_ if line.starts_with("master_minter = ") => {
-					format!(r#"master_minter = "{}""#, formatted_resource_address)
-				}
-				_ if line.starts_with("minter = ") => {
-					format!(r#"minter = "{}""#, formatted_resource_address)
-				}
-				_ if line.starts_with("admin = ") => {
-					format!(r#"admin = "{}""#, formatted_resource_address)
-				}
-				_ if line.starts_with("origin_addr = ") => {
-					format!(r#"origin_addr = "{}""#, address)
->>>>>>> ec6e074d
-				}
-				_ if line.starts_with("source_account = ") => {
-					format!(r#"source_account = "{}""#, address)
-				}
-				_ => line.to_string(),
-			})
+					_ => line.to_string(),	
+				
+			}})
 			.collect::<Vec<_>>()
 			.join("\n");
 
