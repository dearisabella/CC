<<<<<<< HEAD
use aptos_api::accounts::Account;
use aptos_sdk::{move_types::language_storage::TypeTag, rest_client::Client, types::LocalAccount};
=======
use crate::utils::MovementAddress;
use anyhow::Result;
use aptos_sdk::{
	move_types::language_storage::TypeTag,
	rest_client::{Client, FaucetClient},
	types::LocalAccount,
};
>>>>>>> f1eddf17
use aptos_types::account_address::AccountAddress;
use bridge_shared::{
	
	bridge_contracts::{
		BridgeContractCounterparty, BridgeContractCounterpartyError,
		BridgeContractCounterpartyResult, BridgeContractInitiator, BridgeContractInitiatorResult, BridgeContractInitiatorError
	},
	types::{
		Amount, BridgeTransferDetails, BridgeTransferId, HashLock, HashLockPreImage,
		InitiatorAddress, RecipientAddress, TimeLock,
	},
};
use utils::send_view_request;
use rand::prelude::*;
use serde::Serialize;
use std::process::Stdio;
use std::str::FromStr;
use std::sync::{Arc, RwLock};
use tokio::{
	io::{AsyncBufReadExt, BufReader},
	process::Command as TokioCommand,
	sync::oneshot,
	task,
};

use url::Url;

pub mod utils;

const DUMMY_ADDRESS: AccountAddress = AccountAddress::new([0; 32]);
const COUNTERPARTY_MODULE_NAME: &str = "atomic_bridge_counterparty";

#[allow(dead_code)]
enum Call {
	Lock,
	Complete,
	Abort,
	GetDetails,
}

#[derive(Clone, Debug)]
pub struct Config {
<<<<<<< HEAD
	pub rpc_url: Url,
	pub ws_url: Option<Url>,
	pub signer_private_key: Option<String>,
	pub initiator_contract: Option<AccountAddress>,
	pub counterparty_contract: Option<AccountAddress>,
=======
	pub rpc_url: Option<String>,
	pub ws_url: Option<String>,
	pub chain_id: String,
	pub signer_private_key: Arc<RwLock<LocalAccount>>,
	pub initiator_contract: Option<MovementAddress>,
>>>>>>> f1eddf17
	pub gas_limit: u64,
}

impl Config {
	pub fn build_for_test() -> Self {
<<<<<<< HEAD
		Config {
			rpc_url: "http://localhost:30731".parse().unwrap(),
			ws_url: Some(Url::parse("ws://localhost:30731").unwrap()),
			signer_private_key: None,
			initiator_contract: None,
			counterparty_contract: None,
=======
		let seed = [3u8; 32];
		let mut rng = rand::rngs::StdRng::from_seed(seed);

		Config {
			rpc_url: Some("http://localhost:8080".parse().unwrap()),
			ws_url: Some("ws://localhost:8080".parse().unwrap()),
			chain_id: 4.to_string(),
			signer_private_key: Arc::new(RwLock::new(LocalAccount::generate(&mut rng))),
			initiator_contract: None,
>>>>>>> f1eddf17
			gas_limit: 10_000_000_000,
		}
	}
}

#[allow(dead_code)]
#[derive(Clone)]
pub struct MovementClient {
	///Address of the counterparty moduke
	counterparty_address: AccountAddress,
	///Address of the initiator module
	initiator_address: AccountAddress,
	///The Apotos Rest Client
	pub rest_client: Client,
	///The Apotos Rest Client
	pub faucet_client: Option<Arc<RwLock<FaucetClient>>>,
	///The signer account
	signer: Arc<LocalAccount>,
	config: Config,
}

impl MovementClient {
<<<<<<< HEAD
	pub async fn new(config: impl Into<Config>) -> Result<Self, anyhow::Error> {
		let dot_movement = dot_movement::DotMovement::try_from_env().unwrap();
		let suzuka_config =
			dot_movement.try_get_config_from_json::<suzuka_config::Config>().unwrap();
		let node_connection_address = suzuka_config
			.execution_config
			.maptos_config
			.client
			.maptos_rest_connection_hostname;
		let node_connection_port =
			suzuka_config.execution_config.maptos_config.client.maptos_rest_connection_port;

		let node_connection_url =
			format!("http://{}:{}", node_connection_address, node_connection_port);
=======
	pub async fn new(_config: Config) -> Result<Self, anyhow::Error> {
		let node_connection_url = "http://127.0.0.1:8080".to_string();
>>>>>>> f1eddf17
		let node_connection_url = Url::from_str(node_connection_url.as_str()).unwrap();

		let rest_client = Client::new(node_connection_url.clone());

		let seed = [3u8; 32];
		let mut rng = rand::rngs::StdRng::from_seed(seed);
		let signer = LocalAccount::generate(&mut rng);

		let initiator_address_bytes = signer.address().to_vec();
        let initiator_address_array: [u8; 32] = initiator_address_bytes.try_into().expect("Address must be 32 bytes");

        let initiator_address = AccountAddress::new(initiator_address_array);
		Ok(MovementClient {
<<<<<<< HEAD
			initiator_address,
=======
			counterparty_address: DUMMY_ADDRESS,
			initiator_address: Vec::new(), //dummy for now
>>>>>>> f1eddf17
			rest_client,
			faucet_client: None,
			signer: Arc::new(signer),
			config: config.into(),
		})
	}

<<<<<<< HEAD
	pub async fn get_signer_address(&self) -> AccountAddress {
		self.signer.address()
	}

	pub async fn get_block_number(&self) -> Result<u64, anyhow::Error> {
		Ok(0)
=======
	pub async fn new_for_test(
		_config: Config,
	) -> Result<(Self, tokio::process::Child), anyhow::Error> {
		let (setup_complete_tx, setup_complete_rx) = oneshot::channel();
		let mut child = TokioCommand::new("aptos")
			.args(["node", "run-local-testnet"])
			.stdout(Stdio::piped())
			.stderr(Stdio::piped())
			.spawn()?;

		let stdout = child.stdout.take().expect("Failed to capture stdout");
		let stderr = child.stderr.take().expect("Failed to capture stderr");

		task::spawn(async move {
			let mut stdout_reader = BufReader::new(stdout).lines();
			let mut stderr_reader = BufReader::new(stderr).lines();

			loop {
				tokio::select! {
					line = stdout_reader.next_line() => {
						match line {
							Ok(Some(line)) => {
								println!("STDOUT: {}", line);
								if line.contains("Setup is complete") {
									println!("Testnet is up and running!");
									let _ = setup_complete_tx.send(());
																	return Ok(());
								}
							},
							Ok(None) => {
								return Err(anyhow::anyhow!("Unexpected end of stdout stream"));
							},
							Err(e) => {
								return Err(anyhow::anyhow!("Error reading stdout: {}", e));
							}
						}
					},
					line = stderr_reader.next_line() => {
						match line {
							Ok(Some(line)) => {
								println!("STDERR: {}", line);
								if line.contains("Setup is complete") {
									println!("Testnet is up and running!");
									let _ = setup_complete_tx.send(());
																	return Ok(());
								}
							},
							Ok(None) => {
								return Err(anyhow::anyhow!("Unexpected end of stderr stream"));
							}
							Err(e) => {
								return Err(anyhow::anyhow!("Error reading stderr: {}", e));
							}
						}
					}
				}
			}
		});

		setup_complete_rx.await.expect("Failed to receive setup completion signal");
		println!("Setup complete message received.");

		let node_connection_url = "http://127.0.0.1:8080".to_string();
		let node_connection_url = Url::from_str(node_connection_url.as_str()).unwrap();
		let rest_client = Client::new(node_connection_url.clone());

		let faucet_url = "http://127.0.0.1:8081".to_string();
		let faucet_url = Url::from_str(faucet_url.as_str()).unwrap();
		let faucet_client = Arc::new(RwLock::new(FaucetClient::new(
			faucet_url.clone(),
			node_connection_url.clone(),
		)));

		let mut rng = ::rand::rngs::StdRng::from_seed([3u8; 32]);
		Ok((
			MovementClient {
				counterparty_address: DUMMY_ADDRESS,
				initiator_address: Vec::new(), // dummy for now
				rest_client,
				faucet_client: Some(faucet_client),
				signer: Arc::new(LocalAccount::generate(&mut rng)),
			},
			child,
		))
	}

	pub fn rest_client(&self) -> &Client {
		&self.rest_client
	}

	pub fn faucet_client(&self) -> Result<&Arc<RwLock<FaucetClient>>> {
		if let Some(faucet_client) = &self.faucet_client {
			Ok(faucet_client)
		} else {
			Err(anyhow::anyhow!("Faucet client not initialized"))
		}
>>>>>>> f1eddf17
	}
}

#[async_trait::async_trait]
impl BridgeContractCounterparty for MovementClient {
	type Address = MovementAddress;
	type Hash = [u8; 32];

	async fn lock_bridge_transfer_assets(
		&mut self,
		bridge_transfer_id: BridgeTransferId<Self::Hash>,
		hash_lock: HashLock<Self::Hash>,
		time_lock: TimeLock,
		initiator: InitiatorAddress<Vec<u8>>,
		recipient: RecipientAddress<Self::Address>,
		amount: Amount,
	) -> BridgeContractCounterpartyResult<()> {
		//@TODO properly return an error instead of unwrapping
		let args = vec![
			to_bcs_bytes(&initiator.0).unwrap(),
			to_bcs_bytes(&bridge_transfer_id.0).unwrap(),
			to_bcs_bytes(&hash_lock.0).unwrap(),
			to_bcs_bytes(&time_lock.0).unwrap(),
			to_bcs_bytes(&recipient.0).unwrap(),
			to_bcs_bytes(&amount.0).unwrap(),
		];
		let payload = utils::make_aptos_payload(
			self.counterparty_address,
			COUNTERPARTY_MODULE_NAME,
			"lock_bridge_transfer_assets",
			self.counterparty_type_args(Call::Lock),
			args,
		);
		let _ = utils::send_and_confirm_aptos_transaction(
			&self.rest_client,
			self.signer.as_ref(),
			payload,
		)
		.await
		.map_err(|_| BridgeContractCounterpartyError::LockTransferAssetsError);
		Ok(())
	}

	async fn complete_bridge_transfer(
		&mut self,
		bridge_transfer_id: BridgeTransferId<Self::Hash>,
		preimage: HashLockPreImage,
	) -> BridgeContractCounterpartyResult<()> {
		let args = vec![
			to_bcs_bytes(&self.signer.address()).unwrap(),
			to_bcs_bytes(&bridge_transfer_id.0).unwrap(),
			to_bcs_bytes(&preimage.0).unwrap(),
		];
		let payload = utils::make_aptos_payload(
			self.counterparty_address,
			COUNTERPARTY_MODULE_NAME,
			"complete_bridge_transfer",
			self.counterparty_type_args(Call::Complete),
			args,
		);

		let _ = utils::send_and_confirm_aptos_transaction(
			&self.rest_client,
			self.signer.as_ref(),
			payload,
		)
		.await
		.map_err(|_| BridgeContractCounterpartyError::CompleteTransferError);
		Ok(())
	}

	async fn abort_bridge_transfer(
		&mut self,
		bridge_transfer_id: BridgeTransferId<Self::Hash>,
	) -> BridgeContractCounterpartyResult<()> {
		let args = vec![
			to_bcs_bytes(&self.signer.address()).unwrap(),
			to_bcs_bytes(&bridge_transfer_id.0).unwrap(),
		];
		let payload = utils::make_aptos_payload(
			self.counterparty_address,
			COUNTERPARTY_MODULE_NAME,
			"abort_bridge_transfer",
			self.counterparty_type_args(Call::Abort),
			args,
		);
		let _ = utils::send_and_confirm_aptos_transaction(
			&self.rest_client,
			self.signer.as_ref(),
			payload,
		)
		.await
		.map_err(|_| BridgeContractCounterpartyError::AbortTransferError);
		Ok(())
	}

	async fn get_bridge_transfer_details(
		&mut self,
		_bridge_transfer_id: BridgeTransferId<Self::Hash>,
	) -> BridgeContractCounterpartyResult<Option<BridgeTransferDetails<Self::Address, Self::Hash>>>
	{
<<<<<<< HEAD
		send_view_request(
			self.rest_client.clone() as &MovementClient,
			self.counterparty_address,
			COUNTERPARTY_MODULE_NAME,
			"get_bridge_transfer_details",
			self.counterparty_type_args(Call::GetDetails),
			vec![],
		)
	}
}

#[async_trait::async_trait]
impl BridgeContractInitiator for MovementClient {
	type Address = MovementAddress;
	type Hash = [u8; 32];

	async fn initiate_bridge_transfer(
		&mut self,
		initiator_address: InitiatorAddress<Self::Address>,
		recipient_address: RecipientAddress<Vec<u8>>,
		hash_lock: HashLock<Self::Hash>,
		time_lock: TimeLock,
		amount: Amount,
	) -> BridgeContractInitiatorResult<()> {
		let args = vec![
			to_bcs_bytes(&initiator_address.0).unwrap(),
			to_bcs_bytes(&recipient_address.0).unwrap(),
			to_bcs_bytes(&hash_lock.0).unwrap(),
			to_bcs_bytes(&time_lock.0).unwrap(),
			to_bcs_bytes(&amount.0).unwrap(),
		];
		let payload = utils::make_aptos_payload(
			self.initiator_address,
			"atomic_bridge_initiator",
			"initiate_bridge_transfer",
			self.counterparty_type_args(Call::Lock),
			args,
		);
		let _ = utils::send_aptos_transaction(&self.rest_client, self.signer.as_ref(), payload)
			.await
			.map_err(|_| BridgeContractInitiatorError::InitiateTransferError);
		Ok(())
	}

	async fn complete_bridge_transfer(
		&mut self,
		bridge_transfer_id: BridgeTransferId<Self::Hash>,
		preimage: HashLockPreImage,
	) -> BridgeContractInitiatorResult<()> {
		let args = vec![
			to_bcs_bytes(&bridge_transfer_id.0).unwrap(),
			to_bcs_bytes(&preimage.0).unwrap(),
		];
		let payload = utils::make_aptos_payload(
			self.initiator_address,
			"atomic_bridge_initiator",
			"complete_bridge_transfer",
			self.counterparty_type_args(Call::Complete),
			args,
		);
		let _ = utils::send_aptos_transaction(&self.rest_client, self.signer.as_ref(), payload)
			.await
			.map_err(|_| BridgeContractInitiatorError::CompleteTransferError);
		Ok(())
	}

	async fn refund_bridge_transfer(
		&mut self,
		bridge_transfer_id: BridgeTransferId<Self::Hash>,
	) -> BridgeContractInitiatorResult<()> {
		let args = vec![to_bcs_bytes(&bridge_transfer_id.0).unwrap()];
		let payload = utils::make_aptos_payload(
			self.initiator_address,
			"atomic_bridge_initiator",
			"refund_bridge_transfer",
			self.counterparty_type_args(Call::Abort),
			args,
		);
		let _ = utils::send_aptos_transaction(&self.rest_client, self.signer.as_ref(), payload)
			.await
			.map_err(|_| BridgeContractInitiatorError::GenericError(("Refund Transfer Error").to_string()));
		Ok(())
	}

	async fn get_bridge_transfer_details(
		&mut self,
		bridge_transfer_id: BridgeTransferId<Self::Hash>,
	) -> BridgeContractInitiatorResult<Option<BridgeTransferDetails<Self::Address, Self::Hash>>>
	{
		let response = self.rest_client.view
=======
		todo!();
>>>>>>> f1eddf17
	}
}

impl MovementClient {
	fn counterparty_type_args(&self, call: Call) -> Vec<TypeTag> {
		match call {
			Call::Lock => vec![TypeTag::Address, TypeTag::U64, TypeTag::U64, TypeTag::U8],
			Call::Complete => vec![TypeTag::Address, TypeTag::U64, TypeTag::U8],
			Call::Abort => vec![TypeTag::Address, TypeTag::U64],
			Call::GetDetails => vec![TypeTag::Address, TypeTag::U64],
		}
	}
}

fn to_bcs_bytes<T>(value: &T) -> Result<Vec<u8>, anyhow::Error>
where
	T: Serialize,
{
	Ok(bcs::to_bytes(value)?)
}<|MERGE_RESOLUTION|>--- conflicted
+++ resolved
@@ -1,7 +1,5 @@
-<<<<<<< HEAD
 use aptos_api::accounts::Account;
 use aptos_sdk::{move_types::language_storage::TypeTag, rest_client::Client, types::LocalAccount};
-=======
 use crate::utils::MovementAddress;
 use anyhow::Result;
 use aptos_sdk::{
@@ -9,7 +7,6 @@
 	rest_client::{Client, FaucetClient},
 	types::LocalAccount,
 };
->>>>>>> f1eddf17
 use aptos_types::account_address::AccountAddress;
 use bridge_shared::{
 	
@@ -52,32 +49,17 @@
 
 #[derive(Clone, Debug)]
 pub struct Config {
-<<<<<<< HEAD
-	pub rpc_url: Url,
-	pub ws_url: Option<Url>,
-	pub signer_private_key: Option<String>,
-	pub initiator_contract: Option<AccountAddress>,
-	pub counterparty_contract: Option<AccountAddress>,
-=======
 	pub rpc_url: Option<String>,
 	pub ws_url: Option<String>,
 	pub chain_id: String,
 	pub signer_private_key: Arc<RwLock<LocalAccount>>,
 	pub initiator_contract: Option<MovementAddress>,
->>>>>>> f1eddf17
+	pub counterparty_contract: Option<MovementAddress>,
 	pub gas_limit: u64,
 }
 
 impl Config {
 	pub fn build_for_test() -> Self {
-<<<<<<< HEAD
-		Config {
-			rpc_url: "http://localhost:30731".parse().unwrap(),
-			ws_url: Some(Url::parse("ws://localhost:30731").unwrap()),
-			signer_private_key: None,
-			initiator_contract: None,
-			counterparty_contract: None,
-=======
 		let seed = [3u8; 32];
 		let mut rng = rand::rngs::StdRng::from_seed(seed);
 
@@ -87,7 +69,7 @@
 			chain_id: 4.to_string(),
 			signer_private_key: Arc::new(RwLock::new(LocalAccount::generate(&mut rng))),
 			initiator_contract: None,
->>>>>>> f1eddf17
+			counterparty_contract: None,
 			gas_limit: 10_000_000_000,
 		}
 	}
@@ -106,29 +88,11 @@
 	pub faucet_client: Option<Arc<RwLock<FaucetClient>>>,
 	///The signer account
 	signer: Arc<LocalAccount>,
-	config: Config,
 }
 
 impl MovementClient {
-<<<<<<< HEAD
 	pub async fn new(config: impl Into<Config>) -> Result<Self, anyhow::Error> {
-		let dot_movement = dot_movement::DotMovement::try_from_env().unwrap();
-		let suzuka_config =
-			dot_movement.try_get_config_from_json::<suzuka_config::Config>().unwrap();
-		let node_connection_address = suzuka_config
-			.execution_config
-			.maptos_config
-			.client
-			.maptos_rest_connection_hostname;
-		let node_connection_port =
-			suzuka_config.execution_config.maptos_config.client.maptos_rest_connection_port;
-
-		let node_connection_url =
-			format!("http://{}:{}", node_connection_address, node_connection_port);
-=======
-	pub async fn new(_config: Config) -> Result<Self, anyhow::Error> {
 		let node_connection_url = "http://127.0.0.1:8080".to_string();
->>>>>>> f1eddf17
 		let node_connection_url = Url::from_str(node_connection_url.as_str()).unwrap();
 
 		let rest_client = Client::new(node_connection_url.clone());
@@ -142,27 +106,21 @@
 
         let initiator_address = AccountAddress::new(initiator_address_array);
 		Ok(MovementClient {
-<<<<<<< HEAD
 			initiator_address,
-=======
 			counterparty_address: DUMMY_ADDRESS,
-			initiator_address: Vec::new(), //dummy for now
->>>>>>> f1eddf17
 			rest_client,
 			faucet_client: None,
 			signer: Arc::new(signer),
-			config: config.into(),
 		})
 	}
 
-<<<<<<< HEAD
 	pub async fn get_signer_address(&self) -> AccountAddress {
 		self.signer.address()
 	}
 
 	pub async fn get_block_number(&self) -> Result<u64, anyhow::Error> {
 		Ok(0)
-=======
+	}
 	pub async fn new_for_test(
 		_config: Config,
 	) -> Result<(Self, tokio::process::Child), anyhow::Error> {
@@ -237,10 +195,12 @@
 		)));
 
 		let mut rng = ::rand::rngs::StdRng::from_seed([3u8; 32]);
+
+		let initiator_address = AccountAddress::new([0; 32]);
 		Ok((
 			MovementClient {
 				counterparty_address: DUMMY_ADDRESS,
-				initiator_address: Vec::new(), // dummy for now
+				initiator_address,
 				rest_client,
 				faucet_client: Some(faucet_client),
 				signer: Arc::new(LocalAccount::generate(&mut rng)),
@@ -259,7 +219,6 @@
 		} else {
 			Err(anyhow::anyhow!("Faucet client not initialized"))
 		}
->>>>>>> f1eddf17
 	}
 }
 
@@ -293,7 +252,7 @@
 			self.counterparty_type_args(Call::Lock),
 			args,
 		);
-		let _ = utils::send_and_confirm_aptos_transaction(
+		let _ = utils::send_aptos_transaction(
 			&self.rest_client,
 			self.signer.as_ref(),
 			payload,
@@ -321,7 +280,7 @@
 			args,
 		);
 
-		let _ = utils::send_and_confirm_aptos_transaction(
+		let _ = utils::send_aptos_transaction(
 			&self.rest_client,
 			self.signer.as_ref(),
 			payload,
@@ -346,7 +305,7 @@
 			self.counterparty_type_args(Call::Abort),
 			args,
 		);
-		let _ = utils::send_and_confirm_aptos_transaction(
+		let _ = utils::send_aptos_transaction(
 			&self.rest_client,
 			self.signer.as_ref(),
 			payload,
@@ -361,7 +320,6 @@
 		_bridge_transfer_id: BridgeTransferId<Self::Hash>,
 	) -> BridgeContractCounterpartyResult<Option<BridgeTransferDetails<Self::Address, Self::Hash>>>
 	{
-<<<<<<< HEAD
 		send_view_request(
 			self.rest_client.clone() as &MovementClient,
 			self.counterparty_address,
@@ -451,10 +409,8 @@
 		bridge_transfer_id: BridgeTransferId<Self::Hash>,
 	) -> BridgeContractInitiatorResult<Option<BridgeTransferDetails<Self::Address, Self::Hash>>>
 	{
-		let response = self.rest_client.view
-=======
 		todo!();
->>>>>>> f1eddf17
+		// let response = self.rest_client.view
 	}
 }
 
