--- conflicted
+++ resolved
@@ -73,22 +73,14 @@
         poolBalance += totalAmount;
 
         // Generate a unique nonce to prevent replay attacks, and generate a transfer ID
-<<<<<<< HEAD
-        bridgeTransferId = keccak256(abi.encodePacked(originator, recipient, hashLock, timeLock, block.timestamp, nonce++));
-=======
         bridgeTransferId = keccak256(abi.encodePacked(originator, recipient, hashLock, INITIATOR_TIME_LOCK_DURATION, block.timestamp, nonce++));
->>>>>>> f1f0883b
 
         bridgeTransfers[bridgeTransferId] = BridgeTransfer({
             amount: totalAmount,
             originator: originator,
             recipient: recipient,
             hashLock: hashLock,
-<<<<<<< HEAD
-            timeLock: block.timestamp + timeLock,
-=======
             timeLock: block.timestamp + INITIATOR_TIME_LOCK_DURATION,
->>>>>>> f1f0883b
             state: MessageState.INITIALIZED
         });
 
@@ -100,11 +92,7 @@
         BridgeTransfer storage bridgeTransfer = bridgeTransfers[bridgeTransferId];
         if (bridgeTransfer.state != MessageState.INITIALIZED) revert BridgeTransferHasBeenCompleted();
         if (keccak256(abi.encodePacked(preImage)) != bridgeTransfer.hashLock) revert InvalidSecret();
-<<<<<<< HEAD
-        if (block.timestamp > bridgeTransfer.timeLock) revert TimelockExpired();
-=======
         if (block.timestamp > bridgeTransfer.timeLock) revert TimeLockExpired();
->>>>>>> f1f0883b
         bridgeTransfer.state = MessageState.COMPLETED;
 
         emit BridgeTransferCompleted(bridgeTransferId, preImage);
