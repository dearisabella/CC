/// moveth FA 
module moveth::moveth {
    use aptos_framework::account;
    use aptos_framework::dispatchable_fungible_asset;
    use aptos_framework::event;
    use aptos_framework::function_info;
    // use aptos_framework::table;
    use aptos_framework::fungible_asset::{Self, MintRef, TransferRef, BurnRef, Metadata, FungibleAsset, FungibleStore};
    use aptos_framework::object::{Self, Object, ExtendRef};
    use aptos_framework::primary_fungible_store;
    use aptos_framework::resource_account;
    use std::option;
    use std::signer;
    use std::string::{Self, utf8};
    use std::vector;
    use aptos_framework::chain_id;

    /// Caller is not authorized to make this call
    const EUNAUTHORIZED: u64 = 1;
    /// No operations are allowed when contract is paused
    const EPAUSED: u64 = 2;
    /// The account is already a minter
    const EALREADY_MINTER: u64 = 3;
    /// The account is not a minter
    const ENOT_MINTER: u64 = 4;
    /// The account is denylisted
    const EDENYLISTED: u64 = 5;

    const ASSET_SYMBOL: vector<u8> = b"moveth";

    #[resource_group_member(group = aptos_framework::object::ObjectGroup)]
    struct Roles has key {
        master_minter: address,
        admin: address,
        minters: vector<address>,
        pauser: address,
        denylister: address,
    }

    #[resource_group_member(group = aptos_framework::object::ObjectGroup)]
    struct Management has key {
        extend_ref: ExtendRef,
        mint_ref: MintRef,
        burn_ref: BurnRef,
        transfer_ref: TransferRef,
    }

    #[resource_group_member(group = aptos_framework::object::ObjectGroup)]
    struct State has key {
        paused: bool,
    }

    struct Approval has drop {
        owner: address,
        to: address,
        nonce: u64,
        chain_id: u8,
        spender: address,
        amount: u64,
    }

    #[event]
    struct Mint has drop, store {
        minter: address,
        to: address,
        amount: u64,
    }

    #[event]
    struct Burn has drop, store {
        minter: address,
        from: address,
        store: Object<FungibleStore>,
        amount: u64,
    }

    #[event]
    struct Pause has drop, store {
        pauser: address,
        is_paused: bool,
    }

    #[event]
    struct Denylist has drop, store {
        denylister: address,
        account: address,
    }

    #[view]
    public fun moveth_address(): address {
        object::create_object_address(&@moveth, ASSET_SYMBOL)
    }

    #[view]
    public fun metadata(): Object<Metadata> {
        object::address_to_object(moveth_address())
    }

    /// Called as part of deployment to initialize moveth.
    /// Note: The signer has to be the account where the module is published.
    /// Create a moveth token (a new Fungible Asset)
    /// Ensure any stores for the stablecoin are untransferable.
    /// Store Roles, Management and State resources in the Metadata object.
    /// Override deposit and withdraw functions of the newly created asset/token to add custom denylist logic.
    fun init_module(resource_account: &signer) {
        // Create the stablecoin with primary store support.
        let constructor_ref = &object::create_named_object(resource_account, ASSET_SYMBOL);
        primary_fungible_store::create_primary_store_enabled_fungible_asset(
            constructor_ref,
            option::none(),
            utf8(ASSET_SYMBOL), /* name */
            utf8(ASSET_SYMBOL), /* symbol */
            8, /* decimals */
            utf8(b"http://example.com/favicon.ico"), /* icon */
            utf8(b"http://example.com"), /* project */
        );

        // Set ALL stores for the fungible asset to untransferable.
        fungible_asset::set_untransferable(constructor_ref);

        // All resources created will be kept in the asset metadata object.
        let metadata_object_signer = &object::generate_signer(constructor_ref);

        let minters = vector::empty<address>();
<<<<<<< HEAD
        vector::push_back(&mut minters, @minter);

        move_to(metadata_object_signer, Roles {
            master_minter: @master_minter,
            admin: @admin,
=======
        vector::push_back(&mut minters, @resource_addr);

        move_to(metadata_object_signer, Roles {
            master_minter: @master_minter,
            admin: signer::address_of(resource_account),
>>>>>>> 81743d45
            minters,
            pauser: @pauser,
            denylister: @denylister,
        });

        // Create mint/burn/transfer refs to allow creator to manage the stablecoin.
        move_to(metadata_object_signer, Management {
            extend_ref: object::generate_extend_ref(constructor_ref),
            mint_ref: fungible_asset::generate_mint_ref(constructor_ref),
            burn_ref: fungible_asset::generate_burn_ref(constructor_ref),
            transfer_ref: fungible_asset::generate_transfer_ref(constructor_ref),
        });

        move_to(metadata_object_signer, State {
            paused: false,
        });

        // Override the deposit and withdraw functions which mean overriding transfer.
        // This ensures all transfer will call withdraw and deposit functions in this module and perform the necessary
        // checks.
        let deposit = function_info::new_function_info(
            resource_account,
            string::utf8(b"moveth"),
            string::utf8(b"deposit"),
        );
        let withdraw = function_info::new_function_info(
            resource_account,
            string::utf8(b"moveth"),
            string::utf8(b"withdraw"),
        );
        dispatchable_fungible_asset::register_dispatch_functions(
            constructor_ref,
            option::some(withdraw),
            option::some(deposit),
            option::none(),
        );
    }

    /// Allow a spender to transfer tokens from the owner's account given their signed approval.
    /// Caller needs to provide the from account's scheme and public key which can be gotten via the Aptos SDK.
    public fun transfer_from(
        spender: &signer,
        proof: vector<u8>,
        from: address,
        from_account_scheme: u8,
        from_public_key: vector<u8>,
        to: address,
        amount: u64,
    ) acquires Management, State {
        assert_not_paused();
        assert_not_denylisted(from);
        assert_not_denylisted(to);

        let expected_message = Approval {
            owner: from,
            to: to,
            nonce: account::get_sequence_number(from),
            chain_id: chain_id::get(),
            spender: signer::address_of(spender),
            amount,
        };
        account::verify_signed_message(from, from_account_scheme, from_public_key, proof, expected_message);

        let transfer_ref = &borrow_global<Management>(moveth_address()).transfer_ref;
        // Only use with_ref API for primary_fungible_store (PFS) transfers in this module.
        primary_fungible_store::transfer_with_ref(transfer_ref, from, to, amount);
    }

    /// Deposit function override to ensure that the account is not denylisted and the moveth is not paused.
    public fun deposit<T: key>(
        store: Object<T>,
        fa: FungibleAsset,
        transfer_ref: &TransferRef,
    ) acquires State {
        assert_not_paused();
        assert_not_denylisted(object::owner(store));
        fungible_asset::deposit_with_ref(transfer_ref, store, fa);
    }

    /// Withdraw function override to ensure that the account is not denylisted and the moveth is not paused.
    public fun withdraw<T: key>(
        store: Object<T>,
        amount: u64,
        transfer_ref: &TransferRef,
    ): FungibleAsset acquires State {
        assert_not_paused();
        assert_not_denylisted(object::owner(store));
        fungible_asset::withdraw_with_ref(transfer_ref, store, amount)
    }

    /// Mint new tokens to the specified account. This checks that the caller is a minter, the moveth is not paused,
    /// and the account is not denylisted.
    public entry fun mint(minter: &signer, to: address, amount: u64) acquires Management, Roles, State {
        assert_not_paused();
        assert_is_minter(minter);
        assert_not_denylisted(to);
        if (amount == 0) { return };

        let management = borrow_global<Management>(moveth_address());
        let tokens = fungible_asset::mint(&management.mint_ref, amount);
        // Ensure not to call pfs::deposit or dfa::deposit directly in the module.
        deposit(primary_fungible_store::ensure_primary_store_exists(to, metadata()), tokens, &management.transfer_ref);

        event::emit(Mint {
            minter: signer::address_of(minter),
            to,
            amount,
        });
    }

    /// Burn tokens from the specified account. This checks that the caller is a minter and the stablecoin is not paused.
    public entry fun burn(minter: &signer, from: address, amount: u64) acquires Management, Roles, State {
        burn_from(minter, primary_fungible_store::ensure_primary_store_exists(from, metadata()), amount);
    }

    /// Burn tokens from the specified account's store. This checks that the caller is a minter and the stablecoin is
    /// not paused.
    public entry fun burn_from(
        minter: &signer,
        store: Object<FungibleStore>,
        amount: u64,
    ) acquires Management, Roles, State {
        assert_not_paused();
        assert_is_minter(minter);
        if (amount == 0) { return };

        let management = borrow_global<Management>(moveth_address());
        let tokens = fungible_asset::withdraw_with_ref(
            &management.transfer_ref,
            store,
            amount,
        );
        fungible_asset::burn(&management.burn_ref, tokens);

        event::emit(Burn {
            minter: signer::address_of(minter),
            from: object::owner(store),
            store,
            amount,
        });
    }

    /// Pause or unpause the stablecoin. This checks that the caller is the pauser.
    public entry fun set_pause(pauser: &signer, paused: bool) acquires Roles, State {
        let roles = borrow_global<Roles>(moveth_address());
        assert!(signer::address_of(pauser) == roles.pauser, EUNAUTHORIZED);
        let state = borrow_global_mut<State>(moveth_address());
        if (state.paused == paused) { return };
        state.paused = paused;

        event::emit(Pause {
            pauser: signer::address_of(pauser),
            is_paused: paused,
        });
    }

    /// Add an account to the denylist. This checks that the caller is the denylister.
    public entry fun denylist(denylister: &signer, account: address) acquires Management, Roles, State {
        assert_not_paused();
        let roles = borrow_global<Roles>(moveth_address());
        assert!(signer::address_of(denylister) == roles.denylister, EUNAUTHORIZED);

        let freeze_ref = &borrow_global<Management>(moveth_address()).transfer_ref;
        primary_fungible_store::set_frozen_flag(freeze_ref, account, true);

        event::emit(Denylist {
            denylister: signer::address_of(denylister),
            account,
        });
    }

    /// Remove an account from the denylist. This checks that the caller is the denylister.
    public entry fun undenylist(denylister: &signer, account: address) acquires Management, Roles, State {
        assert_not_paused();
        let roles = borrow_global<Roles>(moveth_address());
        assert!(signer::address_of(denylister) == roles.denylister, EUNAUTHORIZED);

        let freeze_ref = &borrow_global<Management>(moveth_address()).transfer_ref;
        primary_fungible_store::set_frozen_flag(freeze_ref, account, false);

        event::emit(Denylist {
            denylister: signer::address_of(denylister),
            account,
        });
    }

<<<<<<< HEAD
    /// Add a new minter. This checks that the caller is the master minter and the account is not already a minter.
    public entry fun add_minter(admin: &signer, minter: address) acquires Roles, State {
        assert_not_paused();
        let roles = borrow_global_mut<Roles>(moveth_address());
        assert!(signer::address_of(admin) == roles.admin || signer::address_of(admin) == roles.master_minter, EUNAUTHORIZED);
        assert!(!vector::contains(&roles.minters, &minter), EALREADY_MINTER);
        vector::push_back(&mut roles.minters, minter);
    }

    /// Remove the minter at the end of roles.minters. This checks that the caller is the master minter and the account is the most recently added minter.
    public entry fun remove_minter(admin: &signer, minter: address) acquires Roles, State {
        assert_not_paused();
        let roles = borrow_global_mut<Roles>(moveth_address());
        assert!(signer::address_of(admin) == roles.admin || signer::address_of(admin) == roles.master_minter, EUNAUTHORIZED);
        assert!(vector::contains(&roles.minters, &minter), ENOT_MINTER);
        vector::pop_back(&mut roles.minters);
    }

=======
>>>>>>> 81743d45
    fun assert_is_minter(minter: &signer) acquires Roles {
        if (exists<Roles>(moveth_address())) {
        let roles = borrow_global<Roles>(moveth_address());
        let minter_addr = signer::address_of(minter);
        assert!(minter_addr == roles.admin || vector::contains(&roles.minters, &minter_addr), EUNAUTHORIZED);
        } else {
            assert!(false, ENOT_MINTER);
        }
    }

    fun assert_not_paused() acquires State {
        if (exists<State>(moveth_address())) {
            let state = borrow_global<State>(moveth_address());
            assert!(!state.paused, EPAUSED);
        } else {
            assert!(false, EPAUSED);
        }
    }

    // Check that the account is not denylisted by checking the frozen flag on the primary store
    fun assert_not_denylisted(account: address) {
        let metadata = metadata();
        // CANNOT call into pfs::store_exists in our withdraw/deposit hooks as it creates possibility of a circular dependency.
        // Instead, we will call the inlined version of the function.
        if (primary_fungible_store::primary_store_exists_inlined(account, metadata)) {
            assert!(!fungible_asset::is_frozen(primary_fungible_store::primary_store_inlined(account, metadata)), EDENYLISTED);
        }
    }

    #[test_only]
    public fun init_for_test(moveth_signer: &signer) {
        init_module(moveth_signer);
    }
}<|MERGE_RESOLUTION|>--- conflicted
+++ resolved
@@ -122,19 +122,11 @@
         let metadata_object_signer = &object::generate_signer(constructor_ref);
 
         let minters = vector::empty<address>();
-<<<<<<< HEAD
-        vector::push_back(&mut minters, @minter);
-
-        move_to(metadata_object_signer, Roles {
-            master_minter: @master_minter,
-            admin: @admin,
-=======
         vector::push_back(&mut minters, @resource_addr);
 
         move_to(metadata_object_signer, Roles {
             master_minter: @master_minter,
             admin: signer::address_of(resource_account),
->>>>>>> 81743d45
             minters,
             pauser: @pauser,
             denylister: @denylister,
@@ -321,27 +313,6 @@
         });
     }
 
-<<<<<<< HEAD
-    /// Add a new minter. This checks that the caller is the master minter and the account is not already a minter.
-    public entry fun add_minter(admin: &signer, minter: address) acquires Roles, State {
-        assert_not_paused();
-        let roles = borrow_global_mut<Roles>(moveth_address());
-        assert!(signer::address_of(admin) == roles.admin || signer::address_of(admin) == roles.master_minter, EUNAUTHORIZED);
-        assert!(!vector::contains(&roles.minters, &minter), EALREADY_MINTER);
-        vector::push_back(&mut roles.minters, minter);
-    }
-
-    /// Remove the minter at the end of roles.minters. This checks that the caller is the master minter and the account is the most recently added minter.
-    public entry fun remove_minter(admin: &signer, minter: address) acquires Roles, State {
-        assert_not_paused();
-        let roles = borrow_global_mut<Roles>(moveth_address());
-        assert!(signer::address_of(admin) == roles.admin || signer::address_of(admin) == roles.master_minter, EUNAUTHORIZED);
-        assert!(vector::contains(&roles.minters, &minter), ENOT_MINTER);
-        vector::pop_back(&mut roles.minters);
-    }
-
-=======
->>>>>>> 81743d45
     fun assert_is_minter(minter: &signer) acquires Roles {
         if (exists<Roles>(moveth_address())) {
         let roles = borrow_global<Roles>(moveth_address());
