use tokio::time::{sleep, Duration}; // Add these imports

use alloy::{
	node_bindings::Anvil,
	primitives::{address, keccak256},
	providers::Provider,
};
use anyhow::Result;

use aptos_sdk::coin_client::CoinClient;
use aptos_types::account_address::AccountAddress;
use bridge_integration_tests::TestHarness;
use bridge_shared::{
	bridge_contracts::{BridgeContractCounterparty, BridgeContractInitiator},
	types::{
		Amount, AssetType, BridgeTransferId, HashLock, HashLockPreImage, InitiatorAddress,
		RecipientAddress, TimeLock,
	},
};
use ethereum_bridge::types::EthAddress;
use movement_bridge::utils::MovementAddress;
<<<<<<< HEAD
use tokio::{self, process::Child};
=======

use futures::{
	channel::mpsc::{self, UnboundedReceiver},
	StreamExt,
};
use rand;
use tokio::{
	self,
	process::{Child, Command},
};

use aptos_types::account_address::AccountAddress;
use tracing::{debug, info};
use tracing_subscriber;
>>>>>>> ec6e074d

struct ChildGuard {
	child: Child,
}

impl Drop for ChildGuard {
	fn drop(&mut self) {
		let _ = self.child.kill();
	}
}

#[tokio::test]
async fn test_movement_client_build_and_fund_accounts() -> Result<(), anyhow::Error> {
	let (scaffold, mut child) = TestHarness::new_with_movement().await;
	let movement_client = scaffold.movement_client().expect("Failed to get MovementClient");
	//
	let faucet_client = movement_client.faucet_client().expect("Failed to get // FaucetClient");
	let movement_client = movement_client.signer();

	let faucet_client = faucet_client.write().unwrap();

	faucet_client.fund(movement_client.address(), 100_000_000).await?;

	child.kill().await?;

	Ok(())
}

#[tokio::test]
async fn test_movement_client_should_publish_package() -> Result<(), anyhow::Error> {
	let _ = tracing_subscriber::fmt().try_init();

	let (mut harness, mut child) = TestHarness::new_with_movement().await;
	{
		let movement_client = harness.movement_client_mut().expect("Failed to get MovementClient");

		let _ = movement_client.publish_for_test();
	}

	child.kill().await?;

	Ok(())
}

#[tokio::test]

async fn test_movement_client_should_successfully_call_lock_and_complete(
) -> Result<(), anyhow::Error> {
	let _ = tracing_subscriber::fmt().with_max_level(tracing::Level::DEBUG).try_init();
<<<<<<< HEAD

	let (mut harness, mut child) = TestHarness::new_with_movement().await;

	let bridge_transfer_id = *b"00000000000000000000000transfer1";
	let hash_lock = *keccak256(b"secret".to_vec());
	let time_lock = 3600;
	let initiator = b"0x123".to_vec();
	let recipient: MovementAddress =
		MovementAddress(AccountAddress::new(*b"0x00000000000000000000000000face"));
	let amount = 100;

	let test_result = async {
		let movement_client = harness.movement_client_mut().expect("Failed to get MovementClient");
		let _ = movement_client.publish_for_test();

		let rest_client = movement_client.rest_client();
		let coin_client = CoinClient::new(&rest_client);
		let faucet_client = movement_client.faucet_client().expect("Failed to get FaucetClient");
		let movement_client_signer = movement_client.signer();

		{
			let faucet_client = faucet_client.write().unwrap();
			faucet_client.fund(movement_client_signer.address(), 100_000_000).await?;
		} // faucet_client is dropped here, releasing the immutable borrow

		let balance = coin_client.get_account_balance(&movement_client_signer.address()).await?;
		assert!(
			balance >= 100_000_000,
			"Expected Movement Client to have at least 100_000_000, but found {}",
			balance
		);

		movement_client
			.lock_bridge_transfer(
				BridgeTransferId(bridge_transfer_id),
				HashLock(hash_lock),
				TimeLock(time_lock),
				InitiatorAddress(initiator.clone()),
				RecipientAddress(recipient.clone()),
				Amount(AssetType::Moveth(amount)),
			)
			.await
			.expect("Failed to lock bridge transfer");

		let details = movement_client
			.get_bridge_transfer_details(BridgeTransferId(bridge_transfer_id))
			.await
			.expect("Failed to get bridge transfer details")
			.expect("Expected to find bridge transfer details, but got None");

		assert_eq!(details.bridge_transfer_id.0, bridge_transfer_id);
		assert_eq!(details.hash_lock.0, hash_lock);
		assert_eq!(
			&details.initiator_address.0 .0[32 - initiator.len()..],
			&initiator,
			"Initiator address does not match"
		);
		assert_eq!(details.recipient_address.0, recipient.0.to_vec());
		assert_eq!(details.amount.0, AssetType::Moveth(amount));
		assert_eq!(details.state, 1, "Bridge transfer is supposed to be locked but it's not.");

		movement_client
			.complete_bridge_transfer(
				BridgeTransferId(bridge_transfer_id),
				HashLockPreImage(b"secret".to_vec()),
			)
			.await
			.expect("Failed to complete bridge transfer");

		let details = movement_client
			.get_bridge_transfer_details(BridgeTransferId(bridge_transfer_id))
			.await
			.expect("Failed to get bridge transfer details")
			.expect("Expected to find bridge transfer details, but got None");

		assert_eq!(details.bridge_transfer_id.0, bridge_transfer_id);
		assert_eq!(details.hash_lock.0, hash_lock);
		assert_eq!(
			&details.initiator_address.0 .0[32 - initiator.len()..],
			&initiator,
			"Initiator address does not match"
		);
		assert_eq!(details.recipient_address.0, recipient.0.to_vec());
		assert_eq!(details.amount.0, AssetType::Moveth(amount));
		assert_eq!(details.state, 2, "Bridge transfer is supposed to be completed but it's not.");

		Ok(())
	}
	.await;

	if let Err(e) = child.kill().await {
		eprintln!("Failed to kill child process: {:?}", e);
	}

=======

	let (mut harness, mut child) = TestHarness::new_with_movement().await;

	let bridge_transfer_id = *b"00000000000000000000000transfer1";
	let hash_lock = *keccak256(b"secret".to_vec());
	let time_lock = 3600;
	let initiator = b"0x123".to_vec();
	let recipient: MovementAddress =
		MovementAddress(AccountAddress::new(*b"0x00000000000000000000000000face"));
	let amount = 100;

	let test_result = async {
		let movement_client = harness.movement_client_mut().expect("Failed to get MovementClient");
		let _ = movement_client.publish_for_test();

		let rest_client = movement_client.rest_client();
		let coin_client = CoinClient::new(&rest_client);
		let faucet_client = movement_client.faucet_client().expect("Failed to get FaucetClient");
		let movement_client_signer = movement_client.signer();

		{
			let faucet_client = faucet_client.write().unwrap();
			faucet_client.fund(movement_client_signer.address(), 100_000_000).await?;
		} // faucet_client is dropped here, releasing the immutable borrow

		let balance = coin_client.get_account_balance(&movement_client_signer.address()).await?;
		assert!(
			balance >= 100_000_000,
			"Expected Movement Client to have at least 100_000_000, but found {}",
			balance
		);

		movement_client
			.lock_bridge_transfer(
				BridgeTransferId(bridge_transfer_id),
				HashLock(hash_lock),
				TimeLock(time_lock),
				InitiatorAddress(initiator.clone()),
				RecipientAddress(recipient.clone()),
				Amount(AssetType::Moveth(amount)),
			)
			.await
			.expect("Failed to lock bridge transfer");

		let details = movement_client
			.get_bridge_transfer_details(BridgeTransferId(bridge_transfer_id))
			.await
			.expect("Failed to get bridge transfer details")
			.expect("Expected to find bridge transfer details, but got None");

		assert_eq!(details.bridge_transfer_id.0, bridge_transfer_id);
		assert_eq!(details.hash_lock.0, hash_lock);
		assert_eq!(
			&details.initiator_address.0 .0[32 - initiator.len()..],
			&initiator,
			"Initiator address does not match"
		);
		assert_eq!(details.recipient_address.0, recipient.0.to_vec());
		assert_eq!(details.amount.0, AssetType::Moveth(amount));
		assert_eq!(details.state, 1, "Bridge transfer is supposed to be locked but it's not.");

		movement_client
			.complete_bridge_transfer(
				BridgeTransferId(bridge_transfer_id),
				HashLockPreImage(b"secret".to_vec()),
			)
			.await
			.expect("Failed to complete bridge transfer");

		let details = movement_client
			.get_bridge_transfer_details(BridgeTransferId(bridge_transfer_id))
			.await
			.expect("Failed to get bridge transfer details")
			.expect("Expected to find bridge transfer details, but got None");

		assert_eq!(details.bridge_transfer_id.0, bridge_transfer_id);
		assert_eq!(details.hash_lock.0, hash_lock);
		assert_eq!(
			&details.initiator_address.0 .0[32 - initiator.len()..],
			&initiator,
			"Initiator address does not match"
		);
		assert_eq!(details.recipient_address.0, recipient.0.to_vec());
		assert_eq!(details.amount.0, AssetType::Moveth(amount));
		assert_eq!(details.state, 2, "Bridge transfer is supposed to be completed but it's not.");

		Ok(())
	}
	.await;

	if let Err(e) = child.kill().await {
		eprintln!("Failed to kill child process: {:?}", e);
	}

>>>>>>> ec6e074d
	test_result
}

#[tokio::test]
async fn test_movement_client_should_successfully_call_lock_and_abort() -> Result<(), anyhow::Error>
{
	let _ = tracing_subscriber::fmt().with_max_level(tracing::Level::DEBUG).try_init();

	let (mut harness, mut child) = TestHarness::new_with_movement().await;

	let bridge_transfer_id = *b"00000000000000000000000transfer1";
	let hash_lock = *keccak256(b"secret".to_vec());
	let time_lock = 1;
	let initiator = b"0x123".to_vec();
	let recipient: MovementAddress =
		MovementAddress(AccountAddress::new(*b"0x00000000000000000000000000face"));
	let amount = 100;

	let test_result = async {
		let movement_client = harness.movement_client_mut().expect("Failed to get MovementClient");
		let _ = movement_client.publish_for_test();

		let rest_client = movement_client.rest_client();
		let coin_client = CoinClient::new(&rest_client);
		let faucet_client = movement_client.faucet_client().expect("Failed to get FaucetClient");
		let movement_client_signer = movement_client.signer();

		{
			let faucet_client = faucet_client.write().unwrap();
			faucet_client.fund(movement_client_signer.address(), 100_000_000).await?;
		}

		let balance = coin_client.get_account_balance(&movement_client_signer.address()).await?;
		assert!(
			balance >= 100_000_000,
			"Expected Movement Client to have at least 100_000_000, but found {}",
			balance
		);

		movement_client
			.lock_bridge_transfer(
				BridgeTransferId(bridge_transfer_id),
				HashLock(hash_lock),
				TimeLock(time_lock),
				InitiatorAddress(initiator.clone()),
				RecipientAddress(recipient.clone()),
				Amount(AssetType::Moveth(amount)),
			)
			.await
			.expect("Failed to lock bridge transfer");

		let details = movement_client
			.get_bridge_transfer_details(BridgeTransferId(bridge_transfer_id))
			.await
			.expect("Failed to get bridge transfer details")
			.expect("Expected to find bridge transfer details, but got None");

		assert_eq!(details.bridge_transfer_id.0, bridge_transfer_id);
		assert_eq!(details.hash_lock.0, hash_lock);
		assert_eq!(
			&details.initiator_address.0 .0[32 - initiator.len()..],
			&initiator,
			"Initiator address does not match"
		);
		assert_eq!(details.recipient_address.0, recipient.0.to_vec());
		assert_eq!(details.amount.0, AssetType::Moveth(amount));
		assert_eq!(details.state, 1, "Bridge transfer is supposed to be locked but it's not.");

		sleep(Duration::from_secs(2)).await;

		movement_client
			.abort_bridge_transfer(BridgeTransferId(bridge_transfer_id))
			.await
			.expect("Failed to complete bridge transfer");

		let abort_details = movement_client
			.get_bridge_transfer_details(BridgeTransferId(bridge_transfer_id))
			.await
			.expect("Failed to get bridge transfer details")
			.expect("Expected to find bridge transfer details, but got None");

		assert_eq!(abort_details.bridge_transfer_id.0, bridge_transfer_id);
		assert_eq!(abort_details.hash_lock.0, hash_lock);
		assert_eq!(
			&abort_details.initiator_address.0 .0[32 - initiator.len()..],
			&initiator,
			"Initiator address does not match"
		);
		assert_eq!(abort_details.recipient_address.0, recipient.0.to_vec());
		assert_eq!(abort_details.amount.0, AssetType::Moveth(amount));
		assert_eq!(
			abort_details.state, 3,
			"Bridge transfer is supposed to be cancelled but it's not."
		);

		Ok(())
	}
	.await;

	if let Err(e) = child.kill().await {
		eprintln!("Failed to kill child process: {:?}", e);
	}

	test_result
}

#[tokio::test]
async fn test_eth_client_should_build_and_fetch_accounts() {
	let scaffold: TestHarness = TestHarness::new_only_eth().await;

	let eth_client = scaffold.eth_client().expect("Failed to get EthClient");
	let _anvil = Anvil::new().port(eth_client.rpc_port()).spawn();

	let expected_accounts = [
		address!("f39fd6e51aad88f6f4ce6ab8827279cfffb92266"),
		address!("70997970c51812dc3a010c7d01b50e0d17dc79c8"),
		address!("3c44cdddb6a900fa2b585dd299e03d12fa4293bc"),
		address!("90f79bf6eb2c4f870365e785982e1f101e93b906"),
		address!("15d34aaf54267db7d7c367839aaf71a00a2c6a65"),
		address!("9965507d1a55bcc2695c58ba16fb37d819b0a4dc"),
		address!("976ea74026e726554db657fa54763abd0c3a0aa9"),
		address!("14dc79964da2c08b23698b3d3cc7ca32193d9955"),
		address!("23618e81e3f5cdf7f54c3d65f7fbc0abf5b21e8f"),
		address!("a0ee7a142d267c1f36714e4a8f75612f20a79720"),
	];

	let provider = scaffold.eth_client.unwrap().rpc_provider().clone();
	let accounts = provider.get_accounts().await.expect("Failed to get accounts");
	assert_eq!(accounts.len(), expected_accounts.len());

	for (account, expected) in accounts.iter().zip(expected_accounts.iter()) {
		assert_eq!(account, expected);
	}
}

#[tokio::test]
async fn test_eth_client_should_deploy_initiator_contract() {
	let mut harness: TestHarness = TestHarness::new_only_eth().await;
	let anvil = Anvil::new().port(harness.rpc_port()).spawn();

	let _ = harness.set_eth_signer(anvil.keys()[0].clone());

	let initiator_address = harness.deploy_initiator_contract().await;
	let expected_address = address!("5fbdb2315678afecb367f032d93f642f64180aa3");

	assert_eq!(initiator_address, expected_address);
}

#[tokio::test]
async fn test_eth_client_should_successfully_call_initialize() {
	let mut harness: TestHarness = TestHarness::new_only_eth().await;
	let anvil = Anvil::new().port(harness.rpc_port()).spawn();

	let _ = harness.set_eth_signer(anvil.keys()[0].clone());
	harness.deploy_init_contracts().await;
}

#[tokio::test]
async fn test_eth_client_should_successfully_call_initiate_transfer_only_eth() {
	let mut harness: TestHarness = TestHarness::new_only_eth().await;
	let anvil = Anvil::new().port(harness.rpc_port()).spawn();

	let signer_address = harness.set_eth_signer(anvil.keys()[0].clone());

	harness.deploy_init_contracts().await;

	let recipient = harness.gen_aptos_account();
	let hash_lock: [u8; 32] = keccak256("secret".to_string().as_bytes()).into();

	harness
		.eth_client_mut()
		.expect("Failed to get EthClient")
		.initiate_bridge_transfer(
			InitiatorAddress(EthAddress(signer_address)),
			RecipientAddress(recipient),
			HashLock(hash_lock),
			TimeLock(100),
			// value has to be > 0
			Amount(AssetType::EthAndWeth((1, 0))), // Eth
		)
		.await
		.expect("Failed to initiate bridge transfer");
}

#[tokio::test]
async fn test_eth_client_should_successfully_call_initiate_transfer_only_weth() {
	let mut harness: TestHarness = TestHarness::new_only_eth().await;
	let anvil = Anvil::new().port(harness.rpc_port()).spawn();

	let signer_address = harness.set_eth_signer(anvil.keys()[0].clone());

	harness.deploy_init_contracts().await;

	let recipient = harness.gen_aptos_account();
	let hash_lock: [u8; 32] = keccak256("secret".to_string().as_bytes()).into();
	harness
		.deposit_weth_and_approve(
			InitiatorAddress(EthAddress(signer_address)),
			Amount(AssetType::EthAndWeth((0, 1))),
		)
		.await
		.expect("Failed to deposit WETH");
	harness
		.initiate_bridge_transfer(
			InitiatorAddress(EthAddress(signer_address)),
			RecipientAddress(recipient),
			HashLock(hash_lock),
			TimeLock(100),
			Amount(AssetType::EthAndWeth((0, 1))),
		)
		.await
		.expect("Failed to initiate bridge transfer");
}

#[tokio::test]
async fn test_eth_client_should_successfully_call_initiate_transfer_eth_and_weth() {
	let mut harness: TestHarness = TestHarness::new_only_eth().await;
	let anvil = Anvil::new().port(harness.rpc_port()).spawn();

	let signer_address = harness.set_eth_signer(anvil.keys()[0].clone());
	let matching_signer_address = harness.eth_signer_address();

	assert_eq!(signer_address, matching_signer_address, "Signer address mismatch");

	harness.deploy_init_contracts().await;

	let recipient = harness.gen_aptos_account();
	let hash_lock: [u8; 32] = keccak256("secret".to_string().as_bytes()).into();
	harness
		.deposit_weth_and_approve(
			InitiatorAddress(EthAddress(signer_address)),
			Amount(AssetType::EthAndWeth((0, 1))),
		)
		.await
		.expect("Failed to deposit WETH");
	harness
		.initiate_bridge_transfer(
			InitiatorAddress(EthAddress(signer_address)),
			RecipientAddress(recipient),
			HashLock(hash_lock),
			TimeLock(100),
			Amount(AssetType::EthAndWeth((1, 1))),
		)
		.await
		.expect("Failed to initiate bridge transfer");
}

#[tokio::test]
#[ignore] // To be tested after this is merged in https://github.com/movementlabsxyz/movement/pull/209
async fn test_client_should_successfully_get_bridge_transfer_id() {
	let mut harness: TestHarness = TestHarness::new_only_eth().await;
	let anvil = Anvil::new().port(harness.rpc_port()).spawn();

	let signer_address = harness.set_eth_signer(anvil.keys()[0].clone());
	harness.deploy_init_contracts().await;

	let recipient = harness.gen_aptos_account();
	let hash_lock: [u8; 32] = keccak256("secret".to_string().as_bytes()).into();

	harness
		.eth_client_mut()
		.expect("Failed to get EthClient")
		.initiate_bridge_transfer(
			InitiatorAddress(EthAddress(signer_address)),
			RecipientAddress(recipient),
			HashLock(hash_lock),
			TimeLock(100),
			Amount(AssetType::EthAndWeth((1000, 0))), // Eth
		)
		.await
		.expect("Failed to initiate bridge transfer");

	//TODO: Here call get details with the captured event
}

#[tokio::test]
#[ignore] // To be tested after this is merged in https://github.com/movementlabsxyz/movement/pull/209
async fn test_eth_client_should_successfully_complete_transfer() {
	let mut harness: TestHarness = TestHarness::new_only_eth().await;
	let anvil = Anvil::new().port(harness.rpc_port()).spawn();

	let signer_address = harness.set_eth_signer(anvil.keys()[0].clone());
	harness.deploy_init_contracts().await;

	let recipient = address!("70997970c51812dc3a010c7d01b50e0d17dc79c8");
	let recipient_bytes: Vec<u8> = recipient.to_string().as_bytes().to_vec();

	let secret = "secret".to_string();
	let hash_lock = keccak256(secret.as_bytes());
	let hash_lock: [u8; 32] = hash_lock.into();

	harness
		.eth_client_mut()
		.expect("Failed to get EthClient")
		.initiate_bridge_transfer(
			InitiatorAddress(EthAddress(signer_address)),
			RecipientAddress(recipient_bytes),
			HashLock(hash_lock),
			TimeLock(1000),
			Amount(AssetType::EthAndWeth((42, 0))),
		)
		.await
		.expect("Failed to initiate bridge transfer");

	//TODO: Here call complete with the id captured from the event
}<|MERGE_RESOLUTION|>--- conflicted
+++ resolved
@@ -1,4 +1,4 @@
-use tokio::time::{sleep, Duration}; // Add these imports
+use tokio::time::{sleep, Duration};
 
 use alloy::{
 	node_bindings::Anvil,
@@ -19,25 +19,9 @@
 };
 use ethereum_bridge::types::EthAddress;
 use movement_bridge::utils::MovementAddress;
-<<<<<<< HEAD
 use tokio::{self, process::Child};
-=======
-
-use futures::{
-	channel::mpsc::{self, UnboundedReceiver},
-	StreamExt,
-};
-use rand;
-use tokio::{
-	self,
-	process::{Child, Command},
-};
-
-use aptos_types::account_address::AccountAddress;
-use tracing::{debug, info};
-use tracing_subscriber;
->>>>>>> ec6e074d
-
+
+#[allow(dead_code)]
 struct ChildGuard {
 	child: Child,
 }
@@ -86,7 +70,6 @@
 async fn test_movement_client_should_successfully_call_lock_and_complete(
 ) -> Result<(), anyhow::Error> {
 	let _ = tracing_subscriber::fmt().with_max_level(tracing::Level::DEBUG).try_init();
-<<<<<<< HEAD
 
 	let (mut harness, mut child) = TestHarness::new_with_movement().await;
 
@@ -181,102 +164,6 @@
 		eprintln!("Failed to kill child process: {:?}", e);
 	}
 
-=======
-
-	let (mut harness, mut child) = TestHarness::new_with_movement().await;
-
-	let bridge_transfer_id = *b"00000000000000000000000transfer1";
-	let hash_lock = *keccak256(b"secret".to_vec());
-	let time_lock = 3600;
-	let initiator = b"0x123".to_vec();
-	let recipient: MovementAddress =
-		MovementAddress(AccountAddress::new(*b"0x00000000000000000000000000face"));
-	let amount = 100;
-
-	let test_result = async {
-		let movement_client = harness.movement_client_mut().expect("Failed to get MovementClient");
-		let _ = movement_client.publish_for_test();
-
-		let rest_client = movement_client.rest_client();
-		let coin_client = CoinClient::new(&rest_client);
-		let faucet_client = movement_client.faucet_client().expect("Failed to get FaucetClient");
-		let movement_client_signer = movement_client.signer();
-
-		{
-			let faucet_client = faucet_client.write().unwrap();
-			faucet_client.fund(movement_client_signer.address(), 100_000_000).await?;
-		} // faucet_client is dropped here, releasing the immutable borrow
-
-		let balance = coin_client.get_account_balance(&movement_client_signer.address()).await?;
-		assert!(
-			balance >= 100_000_000,
-			"Expected Movement Client to have at least 100_000_000, but found {}",
-			balance
-		);
-
-		movement_client
-			.lock_bridge_transfer(
-				BridgeTransferId(bridge_transfer_id),
-				HashLock(hash_lock),
-				TimeLock(time_lock),
-				InitiatorAddress(initiator.clone()),
-				RecipientAddress(recipient.clone()),
-				Amount(AssetType::Moveth(amount)),
-			)
-			.await
-			.expect("Failed to lock bridge transfer");
-
-		let details = movement_client
-			.get_bridge_transfer_details(BridgeTransferId(bridge_transfer_id))
-			.await
-			.expect("Failed to get bridge transfer details")
-			.expect("Expected to find bridge transfer details, but got None");
-
-		assert_eq!(details.bridge_transfer_id.0, bridge_transfer_id);
-		assert_eq!(details.hash_lock.0, hash_lock);
-		assert_eq!(
-			&details.initiator_address.0 .0[32 - initiator.len()..],
-			&initiator,
-			"Initiator address does not match"
-		);
-		assert_eq!(details.recipient_address.0, recipient.0.to_vec());
-		assert_eq!(details.amount.0, AssetType::Moveth(amount));
-		assert_eq!(details.state, 1, "Bridge transfer is supposed to be locked but it's not.");
-
-		movement_client
-			.complete_bridge_transfer(
-				BridgeTransferId(bridge_transfer_id),
-				HashLockPreImage(b"secret".to_vec()),
-			)
-			.await
-			.expect("Failed to complete bridge transfer");
-
-		let details = movement_client
-			.get_bridge_transfer_details(BridgeTransferId(bridge_transfer_id))
-			.await
-			.expect("Failed to get bridge transfer details")
-			.expect("Expected to find bridge transfer details, but got None");
-
-		assert_eq!(details.bridge_transfer_id.0, bridge_transfer_id);
-		assert_eq!(details.hash_lock.0, hash_lock);
-		assert_eq!(
-			&details.initiator_address.0 .0[32 - initiator.len()..],
-			&initiator,
-			"Initiator address does not match"
-		);
-		assert_eq!(details.recipient_address.0, recipient.0.to_vec());
-		assert_eq!(details.amount.0, AssetType::Moveth(amount));
-		assert_eq!(details.state, 2, "Bridge transfer is supposed to be completed but it's not.");
-
-		Ok(())
-	}
-	.await;
-
-	if let Err(e) = child.kill().await {
-		eprintln!("Failed to kill child process: {:?}", e);
-	}
-
->>>>>>> ec6e074d
 	test_result
 }
 
