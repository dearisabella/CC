use alloy::{
	node_bindings::Anvil,
	primitives::{Address, FixedBytes},
	providers::ProviderBuilder,
};
use bridge_cli::{
	clap::eth_to_movement::{self, EthSharedArgs},
	eth_to_moveth,
};
use ethereum_bridge::types::{AtomicBridgeInitiator, EthAddress};
use movement_bridge::utils::MovementAddress;
use std::str::FromStr;
use url::Url;

#[tokio::test]
async fn test_swap() -> eyre::Result<()> {
	// Start Anvil instance
	let anvil = Anvil::new().try_spawn()?;
	let rpc_url = anvil.endpoint().parse()?;
	let provider = ProviderBuilder::new().on_http(rpc_url);

	// Deploy contracts
	let wallet = anvil.keys()[0].clone();

	let initiator_contract = AtomicBridgeInitiator::deploy(provider).await?;

	// Set up EthSharedArgs
<<<<<<< HEAD
	let eth_shared_args = EthSharedArgs {
=======
	let eth_shared_args: EthSharedArgs = EthSharedArgs {
>>>>>>> 3aa1a776
		eth_private_key: wallet.into(),
		eth_rpc_url: Url::parse(&anvil.endpoint()).unwrap(),
		eth_ws_url: Url::parse(&anvil.endpoint().replace("http", "ws")).unwrap(),
		eth_initiator_contract: EthAddress(*initiator_contract.address()),
		eth_counterparty_contract: EthAddress(Address::ZERO), // Not needed for this test
		eth_weth_contract: EthAddress(Address::ZERO), // Not needed for this test
		eth_gas_limit: 3000000,
	};

	// Prepare swap parameters
	let recipient: MovementAddress =
		"0x000000000000000000000000000000000000000000000000000000000000000A"
			.parse()
			.unwrap();
	let amount = 1000000000000000000u64; // 1 ETH in wei

	// Execute the swap
	let result = eth_to_moveth::execute(&eth_to_movement::Commands::ToMovement {
		args: eth_shared_args,
		recipient: From::from(recipient),
		amount,
	})
	.await;

	assert!(result.is_ok(), "Swap initiation failed: {:?}", result.err());

	// Check on the contract if we have a bridge transfer initiated
	let bridge_transfer_id = FixedBytes::from_str("0x1234567890123456789012345678901234567890")?;
	initiator_contract.bridgeTransfers(bridge_transfer_id).call().await?;

	Ok(())
}<|MERGE_RESOLUTION|>--- conflicted
+++ resolved
@@ -25,11 +25,7 @@
 	let initiator_contract = AtomicBridgeInitiator::deploy(provider).await?;
 
 	// Set up EthSharedArgs
-<<<<<<< HEAD
-	let eth_shared_args = EthSharedArgs {
-=======
 	let eth_shared_args: EthSharedArgs = EthSharedArgs {
->>>>>>> 3aa1a776
 		eth_private_key: wallet.into(),
 		eth_rpc_url: Url::parse(&anvil.endpoint()).unwrap(),
 		eth_ws_url: Url::parse(&anvil.endpoint().replace("http", "ws")).unwrap(),
