--- conflicted
+++ resolved
@@ -7,12 +7,8 @@
 		ed25519::{Ed25519PrivateKey, Ed25519PublicKey},
 		PrivateKey, Uniform,
 	};
-<<<<<<< HEAD
 	use aptos_types::chain_id::ChainId;
-=======
-	use aptos_sdk::types::chain_id::ChainId;
 	use serde::{Deserialize, Serialize};
->>>>>>> 4a99d529
 
 	#[derive(Debug, Clone, PartialEq, Eq, Serialize, Deserialize)]
 	pub struct Config {
