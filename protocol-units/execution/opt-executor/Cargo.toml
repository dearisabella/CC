[package]
name = "maptos-opt-executor"
description = "Executor for the AptosVM"
authors = { workspace = true }
edition = { workspace = true }
homepage = { workspace = true }
license = { workspace = true }
repository = { workspace = true }

version = { workspace = true }

[lib]
path = "src/lib.rs"

[dependencies]
anyhow = { workspace = true }
chrono = { workspace = true }
fail = { workspace = true }
log = { workspace = true }
thiserror = { workspace = true }
bytes = { workspace = true }
schemars = { workspace = true, optional = true }
clap = { workspace = true, optional = true }
serde = { workspace = true }
serde_json = { workspace = true }
borsh = { workspace = true, features = ["rc"] }
hex = { workspace = true }
poem = { workspace = true }
poem-openapi = { workspace = true }
derive_more = { workspace = true, default-features = true }
lazy_static = "1.4.0"
tokio = { workspace = true }
tracing = { workspace = true }
rand = { workspace = true }
rand_core = { workspace = true }
bcs = { workspace = true }
futures = { workspace = true }
async-channel = { workspace = true }
tonic = { wrkspace = true }

aptos-vm = { workspace = true }
aptos-config = { workspace = true }
aptos-sdk = { workspace = true }
aptos-crypto = { workspace = true }
aptos-consensus-types = { workspace = true }
aptos-db = { workspace = true }
aptos-api = { workspace = true }
aptos-api-types = { workspace = true }
aptos-types = { workspace = true }
aptos-storage-interface = { workspace = true }
aptos-block-executor = { workspace = true }
aptos-vm-types = { workspace = true }
aptos-vm-logging = { workspace = true }
aptos-vm-genesis = { workspace = true }
aptos-language-e2e-tests = { workspace = true }
aptos-framework = { workspace = true }
aptos-executor = { workspace = true }
aptos-executor-types = { workspace = true }
aptos-executor-test-helpers = { workspace = true }
aptos-bitvec = { workspace = true }
aptos-mempool = { workspace = true }
aptos-temppath = { workspace = true }
aptos-faucet-core = { workspace = true }
aptos-cached-packages = { workspace = true }
maptos-execution-util = { workspace = true }
movement-types = { workspace = true }
<<<<<<< HEAD
aptos-logger = { workspace = true }
aptos-indexer-grpc-fullnode = { workspace = true }
aptos-protos = { workspace = true }
aptos-indexer = { workspace = true }
tonic = { workspace = true }

movement-rest = { workspace = true }
=======
aptos-indexer-grpc-fullnode = { workspace = true }
aptos-indexer = { workspace = true }
aptos-protos = { workspace = true }
>>>>>>> 7b15ce9e

dirs = { workspace = true }
tempfile = { workspace = true }
tracing-test = { workspace = true }
async-trait = { workspace = true }

# optional logging dependencies
tracing-subscriber = { workspace = true, optional = true }

[features]
default = ["logging"]
logging = ["tracing-subscriber"]<|MERGE_RESOLUTION|>--- conflicted
+++ resolved
@@ -64,19 +64,9 @@
 aptos-cached-packages = { workspace = true }
 maptos-execution-util = { workspace = true }
 movement-types = { workspace = true }
-<<<<<<< HEAD
-aptos-logger = { workspace = true }
-aptos-indexer-grpc-fullnode = { workspace = true }
-aptos-protos = { workspace = true }
-aptos-indexer = { workspace = true }
-tonic = { workspace = true }
-
-movement-rest = { workspace = true }
-=======
 aptos-indexer-grpc-fullnode = { workspace = true }
 aptos-indexer = { workspace = true }
 aptos-protos = { workspace = true }
->>>>>>> 7b15ce9e
 
 dirs = { workspace = true }
 tempfile = { workspace = true }
