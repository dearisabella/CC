--- conflicted
+++ resolved
@@ -61,7 +61,6 @@
 	}
 
 	async fn run_background_tasks(&self) -> Result<(), anyhow::Error> {
-<<<<<<< HEAD
 		loop {
 			// readers should be able to run concurrently
 			match self.executor.tick_transaction_pipe(self.transaction_channel.clone()).await {
@@ -76,10 +75,9 @@
 				}, 
 			}
 		}
-=======
-		tokio::try_join!(self.run_transaction_pipe(),)?;
-		Ok(())
->>>>>>> c9aeded6
+
+		Ok(())
+
 	}
 
 	async fn execute_block_opt(
