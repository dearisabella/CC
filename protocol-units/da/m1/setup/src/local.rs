--- conflicted
+++ resolved
@@ -184,10 +184,6 @@
 		dot_movement: DotMovement,
 		config: Config,
 	) -> Result<Config, anyhow::Error> {
-<<<<<<< HEAD
-
-=======
->>>>>>> 7c956a10
 		// By default the M1 DA Light Node is not initialized.
 		if !config.m1_da_light_node_is_initial {
 			info!("M1 DA Light Node is already initialized.");
