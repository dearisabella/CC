name: Checks

on:
  push:

jobs:
  cargo-check:
    strategy:
      matrix:
        include:
          - os: ubuntu-22.04
            arch: x86_64
            runs-on: buildjet-8vcpu-ubuntu-2204
          - os: macos-13-latest
            arch: arm64
            runs-on: macos-13-xlarge

    runs-on: ${{ matrix.runs-on }}

    steps:
    - name: Checkout repository
      uses: actions/checkout@v4

    - name: Install Nix
      uses: DeterminateSystems/nix-installer-action@main

    - name: Run Cargo Check in nix environment
      run: nix develop --command bash  -c "cargo check --all-targets"  

  suzuka-full-node-local:
    strategy:
      matrix:
        include:
          - os: ubuntu-22.04
            arch: x86_64
            runs-on: buildjet-8vcpu-ubuntu-2204

    runs-on: ${{ matrix.runs-on }}

    steps:
    - name: Checkout repository
      uses: actions/checkout@v4
      with:
        submodules: true

    - name: Install Nix
      uses: DeterminateSystems/nix-installer-action@main

    - name: Run Suzuka Full Node Tests Against Local ETH and Local Celestia
      env:
        CELESTIA_LOG_LEVEL: FATAL # adjust the log level while debugging
      run: |
        nix develop --command bash  -c "just suzuka-full-node native build.setup.eth-local.celestia-local.test -t=false"
        nix develop --command bash  -c "just suzuka-full-node native build.setup.eth-local.celestia-local.test -t=false"  
  
  suzuka-full-node-remote:
    strategy:
      matrix:
        include:
          - os: ubuntu-22.04
            arch: x86_64
            runs-on: buildjet-8vcpu-ubuntu-2204

    runs-on: ${{ matrix.runs-on }}

    steps:
    - name: Checkout repository
      uses: actions/checkout@v4
      with:
        submodules: true

    - name: Install Nix
      uses: DeterminateSystems/nix-installer-action@main

    - name: Run Suzuka Full Node Tests Against Holesky and Local Celestia
      env: 
        CELESTIA_LOG_LEVEL: FATAL # adjust the log level while debugging
      run: |
        export MCR_DEPLOYMENT_ACCOUNT_PRIVATE_KEY=${{ secrets.MCR_DEPLOYMENT_ACCOUNT_PRIVATE_KEY }}
        nix develop --command bash  -c "just suzuka-full-node native build.setup.eth-holesky.celestia-local.test -t=false"
        nix develop --command bash  -c "just suzuka-full-node native build.setup.eth-holesky.celestia-local.test -t=false"

  m1-da-light-node:
    if: false # this is effectively tested by the above
    strategy:
      matrix:
        include:
          - os: ubuntu-22.04
            arch: x86_64
            runs-on: buildjet-8vcpu-ubuntu-2204

    runs-on: ${{ matrix.runs-on }}

    steps:
    - name: Checkout repository
      uses: actions/checkout@v4

    - name: Install Nix
      uses: DeterminateSystems/nix-installer-action@main

    - name: Run M1 DA Light Node tests in nix environment
      # adjust the log level while debugging
      run: CELESTIA_LOG_LEVEL=FATAL nix develop --command bash  -c "just m1-da-light-node native build.setup.test.local -t=false"  

    - name: Run foundry tests
      # Run the foundry solidity contracts using the WETH9 contract on sepolia
      run: cd protocol-units/bridge/contracts && forge test --fork-url https://ethereum-sepolia-rpc.publicnode.com -vv  

  mcr:
#    if: false
    strategy:
      matrix:
        include:
          - os: ubuntu-22.04
            arch: x86_64
            runs-on: buildjet-8vcpu-ubuntu-2204

    runs-on: ${{ matrix.runs-on }}

    steps:
    - name: Checkout repository
      uses: actions/checkout@v4

    - name: Install Nix
      uses: DeterminateSystems/nix-installer-action@main

    - name: Run MCR tests in nix environment
      # adjust the log level while debugging
<<<<<<< HEAD
      run: CELESTIA_LOG_LEVEL=FATAL nix develop --command bash  -c "just mcr native test.local -t=false"  

    - name: Run MCR Client Tests
      run: nix develop --command bash  -c "just mcr-client native build.local.test -t=false"
=======
      run: CELESTIA_LOG_LEVEL=FATAL nix develop --command bash  -c "just mcr native build.local.test -t=false"  
>>>>>>> b33081cf
<|MERGE_RESOLUTION|>--- conflicted
+++ resolved
@@ -126,11 +126,7 @@
 
     - name: Run MCR tests in nix environment
       # adjust the log level while debugging
-<<<<<<< HEAD
       run: CELESTIA_LOG_LEVEL=FATAL nix develop --command bash  -c "just mcr native test.local -t=false"  
 
     - name: Run MCR Client Tests
       run: nix develop --command bash  -c "just mcr-client native build.local.test -t=false"
-=======
-      run: CELESTIA_LOG_LEVEL=FATAL nix develop --command bash  -c "just mcr native build.local.test -t=false"  
->>>>>>> b33081cf
