--- conflicted
+++ resolved
@@ -34,11 +34,7 @@
         include:
           - os: ubuntu-22.04
             arch: x86_64
-<<<<<<< HEAD
             runs-on: buildjet-8vcpu-ubuntu-2204
-=======
-            runs-on: movement-runner
->>>>>>> 7b15ce9e
 
     runs-on: ${{ matrix.runs-on }}
 
@@ -57,21 +53,13 @@
         CELESTIA_LOG_LEVEL=FATAL nix develop --command bash  -c "just suzuka-full-node native build.setup.test.local -t=false"  
 
   m1-da-light-node:
-<<<<<<< HEAD
     if: false # this is effectively tested by the above
-=======
-    if: false
->>>>>>> 7b15ce9e
     strategy:
       matrix:
         include:
           - os: ubuntu-22.04
             arch: x86_64
-<<<<<<< HEAD
             runs-on: buildjet-8vcpu-ubuntu-2204
-=======
-            runs-on: movement-runner
->>>>>>> 7b15ce9e
 
     runs-on: ${{ matrix.runs-on }}
 
@@ -86,31 +74,6 @@
       # adjust the log level while debugging
       run: CELESTIA_LOG_LEVEL=FATAL nix develop --command bash  -c "just m1-da-light-node native build.setup.test.local -t=false"  
 
-<<<<<<< HEAD
-=======
-  monza-full-node:
-    if: false
-    strategy:
-      matrix:
-        include:
-          - os: ubuntu-22.04
-            arch: x86_64
-            runs-on: movement-runner
-
-    runs-on: ${{ matrix.runs-on }}
-
-    steps:
-    - name: Checkout repository
-      uses: actions/checkout@v4
-
-    - name: Install Nix
-      uses: DeterminateSystems/nix-installer-action@main
-
-    - name: Run M1 DA Light Node tests in nix environment
-      # adjust the log level while debugging
-      run: CELESTIA_LOG_LEVEL=FATAL nix develop --command bash  -c "just monza-full-node native build.setup.test.local -t=false" 
-
->>>>>>> 7b15ce9e
   mcr:
     if: false
     strategy:
@@ -118,11 +81,7 @@
         include:
           - os: ubuntu-22.04
             arch: x86_64
-<<<<<<< HEAD
             runs-on: buildjet-8vcpu-ubuntu-2204
-=======
-            runs-on: movement-runner
->>>>>>> 7b15ce9e
 
     runs-on: ${{ matrix.runs-on }}
 
