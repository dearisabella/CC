--- conflicted
+++ resolved
@@ -13,11 +13,7 @@
       matrix:
         architecture: [x86_64, arm64]
         
-<<<<<<< HEAD
-    runs-on: ${{ matrix.architecture == 'x86_64' && 'ubuntu-latest' || 'buildjet-8vcpu-ubuntu-2204-arm' }}
-=======
-    runs-on: ${{ matrix.architecture == 'x86_64' && 'buildjet-8vcpu-ubuntu-2204' || 'buildjet-8vcpu-ubuntu-2204-arm' }}
->>>>>>> f17d0942
+    runs-on: ${{ matrix.architecture == 'x86_64' && 'buildjet-8vcpu-ubuntu-2204' || 'buildjet-8vcpu-ubuntu-2204-arm' }}
 
     steps:
     - name: Checkout repository
