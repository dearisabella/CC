//! Implementation of [`snowman.block.ChainVM`](https://pkg.go.dev/github.com/ava-labs/avalanchego/snow/engine/snowman/block#ChainVM) interface for timestampvm.

use std::{
    collections::{HashMap, VecDeque},
    io::{self, Error, ErrorKind},
    sync::Arc,
    time::Duration, vec,
};

use crate::{
    api::{
        chain_handlers::{ChainHandler, ChainService},
        static_handlers::{StaticHandler, StaticService},
    },
    block::Block,
    genesis::Genesis,
    state,
};
use avalanche_types::{
    choices, ids,
    subnet::{
        self,
        rpc::{
            context::Context,
            database::manager::{DatabaseManager, Manager},
            health::Checkable,
            snow::{
                self,
                engine::common::{
                    appsender::AppSender,
                    engine::{AppHandler, CrossChainAppHandler, NetworkAppHandler},
                    http_handler::{HttpHandler, LockOptions},
                    vm::{CommonVm, Connector},
                },
                validators::client::ValidatorStateClient,
            },
            snowman::block::{BatchedChainVm, ChainVm, Getter, Parser},
        },
    },
};
use bytes::Bytes;
use chrono::{DateTime, Utc};
use semver::Version;
use tokio::sync::{mpsc::Sender, RwLock};

const VERSION: &str = env!("CARGO_PKG_VERSION");

/// Limits how much data a user can propose.
pub const PROPOSE_LIMIT_BYTES: usize = 1024 * 1024;

/// Represents VM-specific states.
/// Defined in a separate struct, for interior mutability in [`Vm`](Vm).
/// To be protected with `Arc` and `RwLock`.
pub struct State {
    pub ctx: Option<Context<ValidatorStateClient>>,
    pub version: Version,
    pub genesis: Genesis,

    /// Represents persistent Vm state.
    pub state: Option<state::State>,
    /// Currently preferred block Id.
    pub preferred: ids::Id,
    /// Channel to send messages to the snowman consensus engine.
    pub to_engine: Option<Sender<snow::engine::common::message::Message>>,
    /// Set "true" to indicate that the Vm has finished bootstrapping
    /// for the chain.
    pub bootstrapped: bool,
}

impl Default for State {
    fn default() -> Self {
        Self {
            ctx: None,
            version: Version::new(0, 0, 0),
            genesis: Genesis::default(),

            state: None,
            preferred: ids::Id::empty(),
            to_engine: None,
            bootstrapped: false,
        }
    }
}

/// Implements [`snowman.block.ChainVM`](https://pkg.go.dev/github.com/ava-labs/avalanchego/snow/engine/snowman/block#ChainVM) interface.
#[derive(Clone)]
pub struct Vm<A> {
    /// Maintains the Vm-specific states.
    pub state: Arc<RwLock<State>>,
    pub app_sender: Option<A>,

    /// A queue of data that have not been put into a block and proposed yet.
    /// Mempool is not persistent, so just keep in memory via Vm.
    pub mempool: Arc<RwLock<VecDeque<Vec<u8>>>>,
}

impl<A> Default for Vm<A>
where
    A: Send + Sync + Clone + 'static,
{
    fn default() -> Self {
        Self::new()
    }
}

impl<A> Vm<A>
where
    A: Send + Sync + Clone + 'static,
{
    #[must_use]
    pub fn new() -> Self {
        Self {
            state: Arc::new(RwLock::new(State::default())),
            app_sender: None,
            mempool: Arc::new(RwLock::new(VecDeque::with_capacity(100))),
        }
    }

    pub async fn is_bootstrapped(&self) -> bool {
        let vm_state = self.state.read().await;
        vm_state.bootstrapped
    }

    /// Signals the consensus engine that a new block is ready to be created.
    pub async fn notify_block_ready(&self) {
        let vm_state = self.state.read().await;
        if let Some(to_engine) = &vm_state.to_engine {
            to_engine
                .send(snow::engine::common::message::Message::PendingTxs)
                .await
                .unwrap_or_else(|e| log::warn!("dropping message to consensus engine: {}", e));

            log::info!("notified block ready!");
        } else {
            log::error!("consensus engine channel failed to initialized");
        }
    }

    /// Proposes arbitrary data to mempool and notifies that a block is ready for builds.
    /// Other VMs may optimize mempool with more complicated batching mechanisms.
    /// # Errors
    /// Can fail if the data size exceeds `PROPOSE_LIMIT_BYTES`.
    pub async fn propose_block(&self, d: Vec<u8>) -> io::Result<()> {
        let size = d.len();
        log::info!("received propose_block of {size} bytes");

        if size > PROPOSE_LIMIT_BYTES {
            log::info!("limit exceeded... returning an error...");
            return Err(Error::new(
                ErrorKind::InvalidInput,
                format!("data {size}-byte exceeds the limit {PROPOSE_LIMIT_BYTES}-byte"),
            ));
        }

        let mut mempool = self.mempool.write().await;
        mempool.push_back(d);
        log::info!("proposed {size} bytes of data for a block");

        self.notify_block_ready().await;
        Ok(())
    }

    /// Sets the state of the Vm.
    /// # Errors
    /// Will fail if the `snow::State` is syncing
    pub async fn set_state(&self, snow_state: snow::State) -> io::Result<()> {
        let mut vm_state = self.state.write().await;
        match snow_state {
            // called by chains manager when it is creating the chain.
            snow::State::Initializing => {
                log::info!("set_state: initializing");
                vm_state.bootstrapped = false;
                Ok(())
            }

            snow::State::StateSyncing => {
                log::info!("set_state: state syncing");
                Err(Error::new(ErrorKind::Other, "state sync is not supported"))
            }

            // called by the bootstrapper to signal bootstrapping has started.
            snow::State::Bootstrapping => {
                log::info!("set_state: bootstrapping");
                vm_state.bootstrapped = false;
                Ok(())
            }

            // called when consensus has started signalling bootstrap phase is complete.
            snow::State::NormalOp => {
                log::info!("set_state: normal op");
                vm_state.bootstrapped = true;
                Ok(())
            }
        }
    }

    /// Returns the last accepted block Id.
    /// # Errors
    /// Will fail if there's no state or if the db can't be accessed
    pub async fn last_accepted(&self) -> io::Result<ids::Id> {
        let vm_state = self.state.read().await;

        match &vm_state.state {
            Some(state) => state.get_last_accepted_block_id().await,
            None => Err(Error::new(ErrorKind::NotFound, "state manager not found")),
        }
    }
}

#[tonic::async_trait]
impl<A> CommonVm for Vm<A>
where
    A: AppSender + Send + Sync + Clone + 'static,
{
    type DatabaseManager = DatabaseManager;
    type AppSender = A;
    type ChainHandler = ChainHandler<ChainService<A>>;
    type StaticHandler = StaticHandler;
    type ValidatorState = ValidatorStateClient;

    async fn initialize(
        &mut self,
        ctx: Option<Context<Self::ValidatorState>>,
        db_manager: Self::DatabaseManager,
        genesis_bytes: &[u8],
        _upgrade_bytes: &[u8],
        _config_bytes: &[u8],
        to_engine: Sender<snow::engine::common::message::Message>,
        _fxs: &[snow::engine::common::vm::Fx],
        app_sender: Self::AppSender,
    ) -> io::Result<()> {
        log::info!("initializing Vm");
        let mut vm_state = self.state.write().await;

        vm_state.ctx = ctx;

        let version =
            Version::parse(VERSION).map_err(|e| Error::new(ErrorKind::Other, e.to_string()))?;
        vm_state.version = version;

        let genesis = Genesis::from_slice(genesis_bytes)?;
        vm_state.genesis = genesis;

        let current = db_manager.current().await?;
        let state = state::State {
            db: Arc::new(RwLock::new(current.db)),
            verified_blocks: Arc::new(RwLock::new(HashMap::new())),
        };
        vm_state.state = Some(state.clone());

        vm_state.to_engine = Some(to_engine);

        self.app_sender = Some(app_sender);

        let has_last_accepted = state.has_last_accepted_block().await?;
        if has_last_accepted {
            let last_accepted_blk_id = state.get_last_accepted_block_id().await?;
            vm_state.preferred = last_accepted_blk_id;
            log::info!("initialized Vm with last accepted block {last_accepted_blk_id}");
        } else {
<<<<<<< HEAD
            let mut genesis_block = Block::try_new(
                ids::Id::empty(),
                0,
                0,
                vec![],
                choices::status::Status::default(),
            )?;
            genesis_block.set_state(state.clone());
            genesis_block.accept().await?;

            let genesis_blk_id = genesis_block.id();
            vm_state.preferred = genesis_blk_id;
            log::info!("initialized Vm with genesis block {genesis_blk_id}");
=======
            // @TODO create tracking issue, type error here on genesis_block
            // let mut genesis_block = Block::try_new(
            //     ids::Id::empty(),
            //     0,
            //     0,
            //     vm_state.genesis.data.as_bytes().to_vec(),
            //     choices::status::Status::default(),
            // )?;
            // genesis_block.set_state(state.clone());
            // genesis_block.accept().await?;

            // let genesis_blk_id = genesis_block.id();
            // vm_state.preferred = genesis_blk_id;
            log::info!("failed to init genesis block");
>>>>>>> 94297ece
        }

        self.mempool = Arc::new(RwLock::new(VecDeque::with_capacity(100)));

        log::info!("successfully initialized Vm");
        Ok(())
    }

    /// Called when the node is shutting down.
    async fn shutdown(&self) -> io::Result<()> {
        // grpc servers are shutdown via broadcast channel
        // if additional shutdown is required we can extend.
        Ok(())
    }

    async fn set_state(&self, snow_state: subnet::rpc::snow::State) -> io::Result<()> {
        self.set_state(snow_state).await
    }

    async fn version(&self) -> io::Result<String> {
        Ok(String::from(VERSION))
    }

    /// Creates static handlers.
    async fn create_static_handlers(
        &mut self,
    ) -> io::Result<HashMap<String, HttpHandler<Self::StaticHandler>>> {
        let handler = StaticHandler::new(StaticService::new());
        let mut handlers = HashMap::new();
        handlers.insert(
            "/static".to_string(),
            HttpHandler {
                lock_option: LockOptions::WriteLock,
                handler,
                server_addr: None,
            },
        );

        Ok(handlers)
    }

    /// Creates VM-specific handlers.
    async fn create_handlers(
        &mut self,
    ) -> io::Result<HashMap<String, HttpHandler<Self::ChainHandler>>> {
        let handler = ChainHandler::new(ChainService::new(self.clone()));
        let mut handlers = HashMap::new();
        handlers.insert(
            "/rpc".to_string(),
            HttpHandler {
                lock_option: LockOptions::WriteLock,
                handler,
                server_addr: None,
            },
        );

        Ok(handlers)
    }
}

#[tonic::async_trait]
impl<A> ChainVm for Vm<A>
where
    A: AppSender + Send + Sync + Clone + 'static,
{
    type Block = Block;

    /// Builds a block from mempool data.
    async fn build_block(&self) -> io::Result<<Self as ChainVm>::Block> {
        let mut mempool = self.mempool.write().await;

        log::info!("build_block called for {} mempool", mempool.len());
        if mempool.is_empty() {
            return Err(Error::new(ErrorKind::Other, "no pending block"));
        }

        let vm_state = self.state.read().await;
        if let Some(state) = &vm_state.state {
<<<<<<< HEAD
            self.notify_block_ready().await;

            // "state" must have preferred block in cache/verified_block
            // otherwise, not found error from rpcchainvm database
            let prnt_blk = state.get_block(&vm_state.preferred).await?;
            let unix_now = Utc::now()
                .timestamp()
                .try_into()
                .expect("timestamp to convert from i64 to u64");

            let first = mempool.pop_front().unwrap();
            let mut block = Block::try_new(
                prnt_blk.id(),
                prnt_blk.height() + 1,
                unix_now,
                vec![],
                choices::status::Status::Processing,
            )?;
            block.set_state(state.clone());
            block.verify().await?;

            log::info!("successfully built block");
            return Ok(block);
=======
            // @TODO Type Error here, this block needs to be implemented 
            // Create tracking issue

            // self.notify_block_ready().await;

            // // "state" must have preferred block in cache/verified_block
            // // otherwise, not found error from rpcchainvm database
            // let prnt_blk = state.get_block(&vm_state.preferred).await?;
            // let unix_now = Utc::now()
            //     .timestamp()
            //     .try_into()
            //     .expect("timestamp to convert from i64 to u64");

            // let first = mempool.pop_front().unwrap();
            // let mut block = Block::try_new(
            //     prnt_blk.id(),
            //     prnt_blk.height() + 1,
            //     unix_now,
            //     first,
            //     choices::status::Status::Processing,
            // )?;
            // block.set_state(state.clone());
            // block.verify().await?;

            // log::info!("successfully built block");
            // return Ok(block);
>>>>>>> 94297ece
        }

        Err(Error::new(ErrorKind::NotFound, "state manager not found"))
    }

    async fn set_preference(&self, id: ids::Id) -> io::Result<()> {
        let mut vm_state = self.state.write().await;
        vm_state.preferred = id;

        Ok(())
    }

    async fn last_accepted(&self) -> io::Result<ids::Id> {
        self.last_accepted().await
    }

    async fn issue_tx(&self) -> io::Result<<Self as ChainVm>::Block> {
        Err(Error::new(
            ErrorKind::Unsupported,
            "issue_tx not implemented",
        ))
    }

    // Passes back ok as a no-op for now.
    // TODO: Remove after v1.11.x activates
    async fn verify_height_index(&self) -> io::Result<()> {
        Ok(())
    }

    // Returns an error as a no-op for now.
    async fn get_block_id_at_height(&self, _height: u64) -> io::Result<ids::Id> {
        Err(Error::new(ErrorKind::NotFound, "block id not found"))
    }

    async fn state_sync_enabled(&self) -> io::Result<bool> {
        Ok(false)
    }
}

#[tonic::async_trait]
impl<A> BatchedChainVm for Vm<A>
where
    A: Send + Sync + Clone + 'static,
{
    type Block = Block;

    async fn get_ancestors(
        &self,
        _block_id: ids::Id,
        _max_block_num: i32,
        _max_block_size: i32,
        _max_block_retrival_time: Duration,
    ) -> io::Result<Vec<Bytes>> {
        Err(Error::new(
            ErrorKind::Unsupported,
            "get_ancestors not implemented",
        ))
    }
    async fn batched_parse_block(&self, _blocks: &[Vec<u8>]) -> io::Result<Vec<Self::Block>> {
        Err(Error::new(
            ErrorKind::Unsupported,
            "batched_parse_block not implemented",
        ))
    }
}

#[tonic::async_trait]
impl<A> NetworkAppHandler for Vm<A>
where
    A: AppSender + Send + Sync + Clone + 'static,
{
    /// Currently, no app-specific messages, so returning Ok.
    async fn app_request(
        &self,
        _node_id: &ids::node::Id,
        _request_id: u32,
        _deadline: DateTime<Utc>,
        _request: &[u8],
    ) -> io::Result<()> {
        Ok(())
    }

    /// Currently, no app-specific messages, so returning Ok.
    async fn app_request_failed(
        &self,
        _node_id: &ids::node::Id,
        _request_id: u32,
    ) -> io::Result<()> {
        Ok(())
    }

    /// Currently, no app-specific messages, so returning Ok.
    async fn app_response(
        &self,
        _node_id: &ids::node::Id,
        _request_id: u32,
        _response: &[u8],
    ) -> io::Result<()> {
        Ok(())
    }

    /// Currently, no app-specific messages, so returning Ok.
    async fn app_gossip(&self, _node_id: &ids::node::Id, _msg: &[u8]) -> io::Result<()> {
        Ok(())
    }
}

#[tonic::async_trait]
impl<A> CrossChainAppHandler for Vm<A>
where
    A: AppSender + Send + Sync + Clone + 'static,
{
    /// Currently, no cross chain specific messages, so returning Ok.
    async fn cross_chain_app_request(
        &self,
        _chain_id: &ids::Id,
        _request_id: u32,
        _deadline: DateTime<Utc>,
        _request: &[u8],
    ) -> io::Result<()> {
        Ok(())
    }

    /// Currently, no cross chain specific messages, so returning Ok.
    async fn cross_chain_app_request_failed(
        &self,
        _chain_id: &ids::Id,
        _request_id: u32,
    ) -> io::Result<()> {
        Ok(())
    }

    /// Currently, no cross chain specific messages, so returning Ok.
    async fn cross_chain_app_response(
        &self,
        _chain_id: &ids::Id,
        _request_id: u32,
        _response: &[u8],
    ) -> io::Result<()> {
        Ok(())
    }
}

impl<A: AppSender> AppHandler for Vm<A> where A: AppSender + Send + Sync + Clone + 'static {}

#[tonic::async_trait]
impl<A> Connector for Vm<A>
where
    A: AppSender + Send + Sync + Clone + 'static,
{
    async fn connected(&self, _id: &ids::node::Id) -> io::Result<()> {
        // no-op
        Ok(())
    }

    async fn disconnected(&self, _id: &ids::node::Id) -> io::Result<()> {
        // no-op
        Ok(())
    }
}

#[tonic::async_trait]
impl<A> Checkable for Vm<A>
where
    A: AppSender + Send + Sync + Clone + 'static,
{
    async fn health_check(&self) -> io::Result<Vec<u8>> {
        Ok("200".as_bytes().to_vec())
    }
}

#[tonic::async_trait]
impl<A> Getter for Vm<A>
where
    A: AppSender + Send + Sync + Clone + 'static,
{
    type Block = Block;

    async fn get_block(&self, blk_id: ids::Id) -> io::Result<<Self as Getter>::Block> {
        let vm_state = self.state.read().await;
        if let Some(state) = &vm_state.state {
            let block = state.get_block(&blk_id).await?;
            return Ok(block);
        }

        Err(Error::new(ErrorKind::NotFound, "state manager not found"))
    }
}

#[tonic::async_trait]
impl<A> Parser for Vm<A>
where
    A: AppSender + Send + Sync + Clone + 'static,
{
    type Block = Block;

    async fn parse_block(&self, bytes: &[u8]) -> io::Result<<Self as Parser>::Block> {
        let vm_state = self.state.read().await;
        if let Some(state) = &vm_state.state {
            let mut new_block = Block::from_slice(bytes)?;
            new_block.set_status(choices::status::Status::Processing);
            new_block.set_state(state.clone());
            log::debug!("parsed block {}", new_block.id());

            match state.get_block(&new_block.id()).await {
                Ok(prev) => {
                    log::debug!("returning previously parsed block {}", prev.id());
                    return Ok(prev);
                }
                Err(_) => return Ok(new_block),
            };
        }

        Err(Error::new(ErrorKind::NotFound, "state manager not found"))
    }
}<|MERGE_RESOLUTION|>--- conflicted
+++ resolved
@@ -258,21 +258,6 @@
             vm_state.preferred = last_accepted_blk_id;
             log::info!("initialized Vm with last accepted block {last_accepted_blk_id}");
         } else {
-<<<<<<< HEAD
-            let mut genesis_block = Block::try_new(
-                ids::Id::empty(),
-                0,
-                0,
-                vec![],
-                choices::status::Status::default(),
-            )?;
-            genesis_block.set_state(state.clone());
-            genesis_block.accept().await?;
-
-            let genesis_blk_id = genesis_block.id();
-            vm_state.preferred = genesis_blk_id;
-            log::info!("initialized Vm with genesis block {genesis_blk_id}");
-=======
             // @TODO create tracking issue, type error here on genesis_block
             // let mut genesis_block = Block::try_new(
             //     ids::Id::empty(),
@@ -287,7 +272,6 @@
             // let genesis_blk_id = genesis_block.id();
             // vm_state.preferred = genesis_blk_id;
             log::info!("failed to init genesis block");
->>>>>>> 94297ece
         }
 
         self.mempool = Arc::new(RwLock::new(VecDeque::with_capacity(100)));
@@ -366,31 +350,6 @@
 
         let vm_state = self.state.read().await;
         if let Some(state) = &vm_state.state {
-<<<<<<< HEAD
-            self.notify_block_ready().await;
-
-            // "state" must have preferred block in cache/verified_block
-            // otherwise, not found error from rpcchainvm database
-            let prnt_blk = state.get_block(&vm_state.preferred).await?;
-            let unix_now = Utc::now()
-                .timestamp()
-                .try_into()
-                .expect("timestamp to convert from i64 to u64");
-
-            let first = mempool.pop_front().unwrap();
-            let mut block = Block::try_new(
-                prnt_blk.id(),
-                prnt_blk.height() + 1,
-                unix_now,
-                vec![],
-                choices::status::Status::Processing,
-            )?;
-            block.set_state(state.clone());
-            block.verify().await?;
-
-            log::info!("successfully built block");
-            return Ok(block);
-=======
             // @TODO Type Error here, this block needs to be implemented 
             // Create tracking issue
 
@@ -417,7 +376,6 @@
 
             // log::info!("successfully built block");
             // return Ok(block);
->>>>>>> 94297ece
         }
 
         Err(Error::new(ErrorKind::NotFound, "state manager not found"))
