{
  inputs = {
    nixpkgs.url = "github:NixOS/nixpkgs/ae0b2bf3fab958fc7d83a7893ee57175fd2609d3";
    rust-overlay.url = "github:oxalica/rust-overlay/db12d0c6ef002f16998723b5dd619fa7b8997086";
    flake-utils.url = "github:numtide/flake-utils";
    foundry.url = "github:shazow/foundry.nix/monthly"; 
    crane.url = "github:ipetkov/crane";
    crane.inputs.nixpkgs.follows = "nixpkgs";
    
  };

  outputs = { nixpkgs, rust-overlay, flake-utils, foundry, crane, ... }:
    flake-utils.lib.eachDefaultSystem (system:
      let
        pkgs = import nixpkgs {
          inherit system;
          overlays = [ (import rust-overlay) foundry.overlay ];
        };

<<<<<<< HEAD
        craneLib = crane.mkLib pkgs;

        frameworks = pkgs.darwin.apple_sdk.frameworks;

        buildDependencies = with pkgs; [
          llvmPackages.bintools
          openssl
          openssl.dev
          libiconv 
          pkg-config
          libclang.lib
          libz
          clang
          pkg-config
          protobuf
          rustPlatform.bindgenHook
          lld
          mold
          coreutils
          gcc
          rust
          postgresql
          ansible
        ];
        
        sysDependencies = with pkgs; [] 
        ++ lib.optionals stdenv.isDarwin [
          frameworks.Security
          frameworks.CoreServices
          frameworks.SystemConfiguration
          frameworks.AppKit
          libelf
        ] ++ lib.optionals stdenv.isLinux [
          udev
          systemd
          snappy
          bzip2
          elfutils
        ];

        testDependencies = with pkgs; [
          python311
          poetry
          just
          foundry-bin
          process-compose
          celestia-node
          celestia-app
          monza-aptos
          jq
          docker
          solc
          grpcurl
          grpcui
        ];

        # Specific version of toolchain
        rust = pkgs.rust-bin.fromRustupToolchainFile ./rust-toolchain.toml;

        rustPlatform = pkgs.makeRustPlatform {
          cargo = rust;
          rustc = rust;
=======
        toolchain = p: (p.rust-bin.fromRustupToolchainFile ./rust-toolchain.toml).override {
          extensions = [ "rustfmt" ];
>>>>>>> c5f3ea74
        };
        craneLib = (crane.mkLib pkgs).overrideToolchain(toolchain);

        monza-aptos = pkgs.fetchgit {
          url = "https://github.com/movementlabsxyz/aptos-core";
          rev = "06443b81f6b8b8742c4aa47eba9e315b5e6502ff";
          hash = "sha256-W42uBu2A1ctlI07eWEGxtf0T8NgH03SPJkYSBly4zZ4=";
        };

        aptos-faucet-service-common-args = {
          pname = "aptos-faucet-service";
          version = "2.0.1";
          
          src = monza-aptos;
          strictDeps = true;

          nativeBuildInputs = with pkgs; [
            pkg-config
          ];
          buildInputs = with pkgs; [
            openssl
            systemd
            rocksdb
            rustPlatform.bindgenHook
          ];
        };
        aptos-faucet-service-deps = craneLib.buildDepsOnly aptos-faucet-service-common-args;
        aptos-faucet-service = craneLib.buildPackage (aptos-faucet-service-common-args // {
          cargoArtifacts = aptos-faucet-service-deps;
          cargoExtraArgs = "-p aptos-faucet-service";
        });

        celestia-app = pkgs.buildGoModule {
          pname = "celestia-app";
          version = "1.8.0";

          src = pkgs.fetchgit {
            url = "https://github.com/celestiaorg/celestia-app";
            rev = "e75a1fdc8f2386d9f389cb596c88ca7cc19563af";
            hash = "sha256-EE9r1sybbm4Hyh57/nC8utMx/uFdMsIdPecxBtDqAbk=";
          };

          vendorHash = "sha256-2vU1liAm0us7Nk1eawgMvarhq77+IUS0VE61FuvQbuQ=";
          subPackages = [ "cmd/celestia-appd" ];
        };

        celestia-node = pkgs.buildGoModule {
          pname = "celestia-node";
          version = "0.13.3";

          src = pkgs.fetchgit {
            url = "https://github.com/celestiaorg/celestia-node";
            rev = "05238b3e087eb9ecd3b9684cd0125f2400f6f0c7";
            hash = "sha256-bmFcJrC4ocbCw1pew2HKEdLj6+1D/0VuWtdoTs1S2sU=";
          };

          vendorHash = "sha256-8RC/9KiFOsEJDpt7d8WtzRLn0HzYrZ1LIHo6lOKSQxU=";
          subPackages = [ "cmd/celestia" "cmd/cel-key" ];
        };
    
      in {
        packages = {
          inherit aptos-faucet-service celestia-app celestia-node;
        };
        devShells = rec {
          default = docker-build;
          docker-build = pkgs.mkShell {
            ROCKSDB = pkgs.rocksdb;
            SNAPPY = if pkgs.stdenv.isLinux then pkgs.snappy else null;
            OPENSSL_DEV = pkgs.openssl.dev;
            MONZA_APTOS_PATH = monza-aptos;
         
            buildInputs = with pkgs; [
              # rust toolchain
              (toolchain pkgs)

              # build dependencies
              llvmPackages.bintools openssl openssl.dev libiconv pkg-config
              libclang.lib libz clang pkg-config protobuf rustPlatform.bindgenHook
              lld mold coreutils postgresql

              # test dependencies
              python311 poetry just foundry-bin process-compose jq docker solc
              grpcurl grpcui

              monza-aptos
              celestia-app celestia-node
            ] ++ lib.optionals stdenv.isDarwin (with pkgs.darwin.apple_sdk.frameworks; [
              Security CoreServices SystemConfiguration AppKit
            ]) ++ lib.optionals stdenv.isLinux (with pkgs; [
              udev systemd snappy bzip2 elfutils.dev
            ]);

            LD_LIBRARY_PATH = "${pkgs.stdenv.cc.cc.lib}/lib/";

            shellHook = ''
              #!/usr/bin/env ${pkgs.bash}

              DOT_MOVEMENT_PATH=$(pwd).movement
              mkdir -p $DOT_MOVEMENT_PATH

              # export PKG_CONFIG_PATH=$PKG_CONFIG_PATH_FOR_TARGET

              echo "Monza Aptos path: $MONZA_APTOS_PATH"
              cat <<'EOF'
                 _  _   __   _  _  ____  _  _  ____  __ _  ____
                ( \/ ) /  \ / )( \(  __)( \/ )(  __)(  ( \(_  _)
                / \/ \(  O )\ \/ / ) _) / \/ \ ) _) /    /  )(
                \_)(_/ \__/  \__/ (____)\_)(_/(____)\_)__) (__)
              EOF

              echo "Develop with Move Anywhere"
            '';
          };
        };
      }
    );
}<|MERGE_RESOLUTION|>--- conflicted
+++ resolved
@@ -17,8 +17,10 @@
           overlays = [ (import rust-overlay) foundry.overlay ];
         };
 
-<<<<<<< HEAD
-        craneLib = crane.mkLib pkgs;
+        toolchain = p: (p.rust-bin.fromRustupToolchainFile ./rust-toolchain.toml).override {
+          extensions = [ "rustfmt" ];
+        };
+        craneLib = (crane.mkLib pkgs).overrideToolchain(toolchain);
 
         frameworks = pkgs.darwin.apple_sdk.frameworks;
 
@@ -80,17 +82,6 @@
         rustPlatform = pkgs.makeRustPlatform {
           cargo = rust;
           rustc = rust;
-=======
-        toolchain = p: (p.rust-bin.fromRustupToolchainFile ./rust-toolchain.toml).override {
-          extensions = [ "rustfmt" ];
->>>>>>> c5f3ea74
-        };
-        craneLib = (crane.mkLib pkgs).overrideToolchain(toolchain);
-
-        monza-aptos = pkgs.fetchgit {
-          url = "https://github.com/movementlabsxyz/aptos-core";
-          rev = "06443b81f6b8b8742c4aa47eba9e315b5e6502ff";
-          hash = "sha256-W42uBu2A1ctlI07eWEGxtf0T8NgH03SPJkYSBly4zZ4=";
         };
 
         aptos-faucet-service-common-args = {
