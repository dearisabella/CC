{
  inputs = {
    nixpkgs.url = "github:NixOS/nixpkgs/f1010e0469db743d14519a1efd37e23f8513d714";
    rust-overlay.url = "github:oxalica/rust-overlay";
    flake-utils.url = "github:numtide/flake-utils";
  };

  outputs = {
    self,
    nixpkgs,
    rust-overlay,
    flake-utils,
    ...
    }:
    flake-utils.lib.eachSystem ["aarch64-darwin" "x86_64-darwin" "x86_64-linux" "aarch64-linux"] (

      system: let

        overrides = (builtins.fromTOML (builtins.readFile ./rust-toolchain.toml));

        overlays = [(import rust-overlay)];

        pkgs = import nixpkgs {
          inherit system overlays;
        };

        frameworks = pkgs.darwin.apple_sdk.frameworks;

        # celestia-node
        celestia-node = import ./celestia-node.nix { inherit pkgs; };

        # celestia-app
        celestia-app = import ./celestia-app.nix { inherit pkgs; };

        # foundry
        foundry = import ./foundry.nix { inherit pkgs; };
        # monza-aptos
        monza-aptos = import ./monza-aptos.nix { inherit pkgs; };

        # Specific version of toolchain
        rust = pkgs.rust-bin.fromRustupToolchainFile ./rust-toolchain.toml;

        rustPlatform = pkgs.makeRustPlatform {
          cargo = rust;
          rustc = rust;
        };

        dependencies = with pkgs; [
          llvmPackages.bintools
          openssl
          openssl.dev
          libiconv 
          pkg-config
          process-compose
          just
          jq
<<<<<<< HEAD
        ];


        buildDependencies = with pkgs; [
            libclang.lib
            libz
            clang
            pkg-config
            protobuf
            rustPlatform.bindgenHook
            lld
            coreutils
          ]
          ++ runtimeDependencies
          # Be it Darwin
          ++ lib.optionals stdenv.isDarwin [
            frameworks.Security
            frameworks.CoreServices
            frameworks.SystemConfiguration
            frameworks.AppKit
          ]
          ++ lib.optionals stdenv.isLinux [
            systemd
          ];

        testingDependencies = with pkgs; [
            celestia-node
            celestia-app
            foundry
            monza-aptos
        ]
        ++ buildDependencies;

        developmentDependencies = with pkgs; [
=======
          libclang.lib
          libz
          clang
          pkg-config
          protobuf
          rustPlatform.bindgenHook
          lld
          coreutils
          gcc
>>>>>>> febcd520
          rust
          celestia-node
          celestia-app
          monza-aptos
        ] ++ lib.optionals stdenv.isDarwin [
          frameworks.Security
          frameworks.CoreServices
          frameworks.SystemConfiguration
          frameworks.AppKit
        ] ++ lib.optionals stdenv.isLinux [
          udev
          systemd
        ];

    
      in
        with pkgs; {

          # Monza Aptos
          packages.monza-aptos = monza-aptos;

          # Development Shell
          devShells.default = mkShell {

            OPENSSL_DEV=pkgs.openssl.dev;
            PKG_CONFIG_PATH = "${pkgs.openssl.dev}/lib/pkgconfig";
            buildInputs = dependencies;
            nativeBuildInputs = dependencies;

            shellHook = ''
              #!/bin/bash
              export MONZA_APTOS_PATH=$(nix path-info -r .#monza-aptos | tail -n 1)
              cat <<'EOF'
                 _  _   __   _  _  ____  _  _  ____  __ _  ____
                ( \/ ) /  \ / )( \(  __)( \/ )(  __)(  ( \(_  _)
                / \/ \(  O )\ \/ / ) _) / \/ \ ) _) /    /  )(
                \_)(_/ \__/  \__/ (____)\_)(_/(____)\_)__) (__)
              EOF

              echo "Develop with Move Anywhere"
            '';
          };
        }
    );
}<|MERGE_RESOLUTION|>--- conflicted
+++ resolved
@@ -54,42 +54,6 @@
           process-compose
           just
           jq
-<<<<<<< HEAD
-        ];
-
-
-        buildDependencies = with pkgs; [
-            libclang.lib
-            libz
-            clang
-            pkg-config
-            protobuf
-            rustPlatform.bindgenHook
-            lld
-            coreutils
-          ]
-          ++ runtimeDependencies
-          # Be it Darwin
-          ++ lib.optionals stdenv.isDarwin [
-            frameworks.Security
-            frameworks.CoreServices
-            frameworks.SystemConfiguration
-            frameworks.AppKit
-          ]
-          ++ lib.optionals stdenv.isLinux [
-            systemd
-          ];
-
-        testingDependencies = with pkgs; [
-            celestia-node
-            celestia-app
-            foundry
-            monza-aptos
-        ]
-        ++ buildDependencies;
-
-        developmentDependencies = with pkgs; [
-=======
           libclang.lib
           libz
           clang
@@ -99,7 +63,6 @@
           lld
           coreutils
           gcc
->>>>>>> febcd520
           rust
           celestia-node
           celestia-app
